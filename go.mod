--- conflicted
+++ resolved
@@ -85,11 +85,8 @@
 	golang.org/x/sys v0.20.0
 	golang.org/x/term v0.19.0
 	golang.org/x/time v0.5.0
-<<<<<<< HEAD
-=======
 	golang.zx2c4.com/wireguard v0.0.0-20230325221338-052af4a8072b
 	tailscale.com v1.40.0
->>>>>>> 5c1c8605
 )
 
 require (
