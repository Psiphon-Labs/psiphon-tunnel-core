language: go
sudo: required
go:
- 1.8.3
addons:
  apt_packages:
    - libx11-dev
    - libgles2-mesa-dev
install:
- go get -t -d -v ./... && go build -v ./...
script:
- cd psiphon
- go test -race -v ./common
- go test -race -v ./common/osl
- go test -race -v ./common/protocol
<<<<<<< HEAD
# TODO: enable once known race condition is addressed
#       also, see comment below
#- sudo -E env "PATH=$PATH" go test -race -v ./common/tun
=======
- go test -race -v -run TestObfuscatedSessionTicket ./common/tls
>>>>>>> 5419c562
- go test -race -v ./transferstats
- go test -race -v ./server
- go test -race -v ./server/psinet
- go test -race -v
- go test -v -covermode=count -coverprofile=common.coverprofile ./common
- go test -v -covermode=count -coverprofile=osl.coverprofile ./common/osl
- go test -v -covermode=count -coverprofile=protocol.coverprofile ./common/protocol
<<<<<<< HEAD
# TODO: fix and reenable test, which is failing in TravisCI environment:
# --- FAIL: TestTunneledTCPIPv4
#    tun_test.go:226: startTestTCPClient failed: syscall.Connect failed: connection timed out
#
#- sudo -E env "PATH=$PATH" go test -v -covermode=count -coverprofile=tun.coverprofile ./common/tun
=======
- go test -v -covermode=count -coverprofile=tls.coverprofile -run TestObfuscatedSessionTicket ./common/tls
>>>>>>> 5419c562
- go test -v -covermode=count -coverprofile=transferstats.coverprofile ./transferstats
- go test -v -covermode=count -coverprofile=server.coverprofile ./server
- go test -v -covermode=count -coverprofile=psinet.coverprofile ./server/psinet
- go test -v -covermode=count -coverprofile=psiphon.coverprofile
- $HOME/gopath/bin/gover
- $HOME/gopath/bin/goveralls -coverprofile=gover.coverprofile -service=travis-ci -repotoken $COVERALLS_TOKEN
before_install:
- go get github.com/axw/gocov/gocov
- go get github.com/modocache/gover
- go get github.com/mattn/goveralls
- if ! go get github.com/golang/tools/cmd/cover; then go get golang.org/x/tools/cmd/cover; fi
- git rev-parse --short HEAD > psiphon/git_rev
- openssl aes-256-cbc -K $encrypted_bf83b4ab4874_key -iv $encrypted_bf83b4ab4874_iv
  -in psiphon/controller_test.config.enc -out psiphon/controller_test.config -d
- openssl aes-256-cbc -K $encrypted_sq6sgjwvsppj_key -iv $encrypted_sq6sgjwvsppj_iv
  -in psiphon/feedback_test.config.enc -out psiphon/feedback_test.config -d
notifications:
  slack:
    rooms:
      secure: jVo/BZ1iFtg4g5V+eNxETwXPnbhwVwGzN1vkHJnCLAhV/md3/uHGsZQIMfitqgrX/T+9JBVRbRezjBwfJHYLs40IJTCWt167Lz8R1NlazLyEpcGcdesG05cTl9oEcBb7X52kZt7r8ZIBwdB7W6U/E0/i41qKamiEJqISMsdOoFA=
    on_success: always
    on_failure: always<|MERGE_RESOLUTION|>--- conflicted
+++ resolved
@@ -13,13 +13,10 @@
 - go test -race -v ./common
 - go test -race -v ./common/osl
 - go test -race -v ./common/protocol
-<<<<<<< HEAD
+- go test -race -v -run TestObfuscatedSessionTicket ./common/tls
 # TODO: enable once known race condition is addressed
 #       also, see comment below
 #- sudo -E env "PATH=$PATH" go test -race -v ./common/tun
-=======
-- go test -race -v -run TestObfuscatedSessionTicket ./common/tls
->>>>>>> 5419c562
 - go test -race -v ./transferstats
 - go test -race -v ./server
 - go test -race -v ./server/psinet
@@ -27,15 +24,12 @@
 - go test -v -covermode=count -coverprofile=common.coverprofile ./common
 - go test -v -covermode=count -coverprofile=osl.coverprofile ./common/osl
 - go test -v -covermode=count -coverprofile=protocol.coverprofile ./common/protocol
-<<<<<<< HEAD
+- go test -v -covermode=count -coverprofile=tls.coverprofile -run TestObfuscatedSessionTicket ./common/tls
 # TODO: fix and reenable test, which is failing in TravisCI environment:
 # --- FAIL: TestTunneledTCPIPv4
 #    tun_test.go:226: startTestTCPClient failed: syscall.Connect failed: connection timed out
 #
 #- sudo -E env "PATH=$PATH" go test -v -covermode=count -coverprofile=tun.coverprofile ./common/tun
-=======
-- go test -v -covermode=count -coverprofile=tls.coverprofile -run TestObfuscatedSessionTicket ./common/tls
->>>>>>> 5419c562
 - go test -v -covermode=count -coverprofile=transferstats.coverprofile ./transferstats
 - go test -v -covermode=count -coverprofile=server.coverprofile ./server
 - go test -v -covermode=count -coverprofile=psinet.coverprofile ./server/psinet
