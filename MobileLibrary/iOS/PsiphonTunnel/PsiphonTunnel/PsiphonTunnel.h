--- conflicted
+++ resolved
@@ -299,9 +299,7 @@
  */
 - (void)onApplicationParameters:(NSDictionary * _Nonnull)parameters;
 
-
-/*!
-<<<<<<< HEAD
+/*!
  Called when tunnel-core emits a message to be displayed to the in-proxy operator
  @param message The operator message received.
  */
@@ -320,12 +318,12 @@
               connectedClients:(int)connectedClients
                        bytesUp:(long)bytesUp
                      bytesDown:(long)bytesDown;
-=======
+/*!
  Called when tunnel-core reports connected server region information
  @param region The server region received.
  */
 - (void)onConnectedServerRegion:(NSString * _Nonnull)region;
->>>>>>> 1191a6b5
+
 @end
 
 /*!
