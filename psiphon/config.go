--- conflicted
+++ resolved
@@ -992,10 +992,7 @@
 	InproxyProxyAnnounceDelayJitter                         *float64
 	InproxyProxyAnswerRequestTimeoutMilliseconds            *int
 	InproxyClientOfferRequestTimeoutMilliseconds            *int
-<<<<<<< HEAD
-=======
 	InproxyClientOfferRequestPersonalTimeoutMilliseconds    *int
->>>>>>> 51a550f3
 	InproxyClientOfferRetryDelayMilliseconds                *int
 	InproxyClientOfferRetryJitter                           *float64
 	InproxyClientRelayedPacketRequestTimeoutMilliseconds    *int
@@ -1031,12 +1028,9 @@
 	InproxyProxyTotalActivityNoticePeriodMilliseconds       *int
 	InproxyClientDialRateLimitQuantity                      *int
 	InproxyClientDialRateLimitIntervalMilliseconds          *int
-<<<<<<< HEAD
-=======
 	InproxyClientNoMatchFailoverProbability                 *float64
 	InproxyClientNoMatchFailoverPersonalProbability         *float64
 	InproxyFrontingProviderClientMaxRequestTimeouts         map[string]string
->>>>>>> 51a550f3
 	InproxyProxyOnBrokerClientFailedRetryPeriodMilliseconds *int
 
 	InproxySkipAwaitFullyConnected  bool
@@ -2659,8 +2653,6 @@
 		applyParameters[parameters.InproxyClientDialRateLimitInterval] = fmt.Sprintf("%dms", *config.InproxyClientDialRateLimitIntervalMilliseconds)
 	}
 
-<<<<<<< HEAD
-=======
 	if config.InproxyClientNoMatchFailoverProbability != nil {
 		applyParameters[parameters.InproxyClientNoMatchFailoverProbability] = *config.InproxyClientNoMatchFailoverProbability
 	}
@@ -2673,7 +2665,6 @@
 		applyParameters[parameters.InproxyFrontingProviderClientMaxRequestTimeouts] = config.InproxyFrontingProviderClientMaxRequestTimeouts
 	}
 
->>>>>>> 51a550f3
 	if config.InproxyProxyOnBrokerClientFailedRetryPeriodMilliseconds != nil {
 		applyParameters[parameters.InproxyProxyOnBrokerClientFailedRetryPeriod] = fmt.Sprintf("%dms", *config.InproxyProxyOnBrokerClientFailedRetryPeriodMilliseconds)
 	}
