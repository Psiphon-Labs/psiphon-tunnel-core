--- conflicted
+++ resolved
@@ -809,12 +809,8 @@
 			DialAddress:                   dialParams.MeekDialAddress,
 			UseQUIC:                       protocol.TunnelProtocolUsesFrontedMeekQUIC(dialParams.TunnelProtocol),
 			QUICVersion:                   dialParams.QUICVersion,
-<<<<<<< HEAD
 			QUICClientHelloSeed:           dialParams.QUICClientHelloSeed,
-			UseHTTPS:                      protocol.TunnelProtocolUsesMeekHTTPS(dialParams.TunnelProtocol),
-=======
 			UseHTTPS:                      usingTLS,
->>>>>>> 8103eb8f
 			TLSProfile:                    dialParams.TLSProfile,
 			NoDefaultTLSSessionID:         dialParams.NoDefaultTLSSessionID,
 			RandomizedTLSProfileSeed:      dialParams.RandomizedTLSProfileSeed,
