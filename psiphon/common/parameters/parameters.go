--- conflicted
+++ resolved
@@ -447,13 +447,10 @@
 	InproxyPersonalPairingConnectionWorkerPoolSize     = "InproxyPersonalPairingConnectionWorkerPoolSize"
 	InproxyClientDialRateLimitQuantity                 = "InproxyClientDialRateLimitQuantity"
 	InproxyClientDialRateLimitInterval                 = "InproxyClientDialRateLimitInterval"
-<<<<<<< HEAD
-=======
 	InproxyClientNoMatchFailoverProbability            = "InproxyClientNoMatchFailoverProbability"
 	InproxyClientNoMatchFailoverPersonalProbability    = "InproxyClientNoMatchFailoverPersonalProbability"
 	InproxyFrontingProviderClientMaxRequestTimeouts    = "InproxyFrontingProviderClientMaxRequestTimeouts"
 	InproxyFrontingProviderServerMaxRequestTimeouts    = "InproxyFrontingProviderServerMaxRequestTimeouts"
->>>>>>> 51a550f3
 	InproxyProxyOnBrokerClientFailedRetryPeriod        = "InproxyProxyOnBrokerClientFailedRetryPeriod"
 
 	// Retired parameters
@@ -960,13 +957,10 @@
 	InproxyPersonalPairingConnectionWorkerPoolSize:     {value: 2, minimum: 1},
 	InproxyClientDialRateLimitQuantity:                 {value: 10, minimum: 0},
 	InproxyClientDialRateLimitInterval:                 {value: 1 * time.Minute, minimum: time.Duration(0)},
-<<<<<<< HEAD
-=======
 	InproxyClientNoMatchFailoverProbability:            {value: 0.5, minimum: 0.0},
 	InproxyClientNoMatchFailoverPersonalProbability:    {value: 1.0, minimum: 0.0},
 	InproxyFrontingProviderClientMaxRequestTimeouts:    {value: KeyDurations{}},
 	InproxyFrontingProviderServerMaxRequestTimeouts:    {value: KeyDurations{}, flags: serverSideOnly},
->>>>>>> 51a550f3
 	InproxyProxyOnBrokerClientFailedRetryPeriod:        {value: 30 * time.Second, minimum: time.Duration(0)},
 }
 
