/*
 * Copyright (c) 2018, Psiphon Inc.
 * All rights reserved.
 *
 * This program is free software: you can redistribute it and/or modify
 * it under the terms of the GNU General Public License as published by
 * the Free Software Foundation, either version 3 of the License, or
 * (at your option) any later version.
 *
 * This program is distributed in the hope that it will be useful,
 * but WITHOUT ANY WARRANTY; without even the implied warranty of
 * MERCHANTABILITY or FITNESS FOR A PARTICULAR PURPOSE.  See the
 * GNU General Public License for more details.
 *
 * You should have received a copy of the GNU General Public License
 * along with this program.  If not, see <http://www.gnu.org/licenses/>.
 *
 */

/*
Package parameters implements dynamic, concurrency-safe parameters that
determine Psiphon client behavior.

Parameters include network timeouts, probabilities for actions, lists of
protocols, etc. Parameters are initialized with reasonable defaults. New
values may be applied, allowing the client to customized its parameters from
both a config file and tactics data. Sane minimum values are enforced.

Parameters may be read and updated concurrently. The read mechanism offers a
snapshot so that related parameters, such as two Ints representing a range; or
a more complex series of related parameters; may be read in an atomic and
consistent way. For example:

    p := clientParameters.Get()
    min := p.Int("Min")
    max := p.Int("Max")
    p = nil

For long-running operations, it is recommended to set any pointer to the
snapshot to nil to allow garbage collection of old snaphots in cases where the
parameters change.

In general, client parameters should be read as close to the point of use as
possible to ensure that dynamic changes to the parameter values take effect.

For duration parameters, time.ParseDuration-compatible string values are
supported when applying new values. This allows specifying durations as, for
example, "100ms" or "24h".

Values read from the parameters are not deep copies and must be treated as
read-only.
*/
package parameters

import (
	"encoding/json"
	"net/http"
	"reflect"
	"sync/atomic"
	"time"

	"github.com/Psiphon-Labs/psiphon-tunnel-core/psiphon/common"
	"github.com/Psiphon-Labs/psiphon-tunnel-core/psiphon/common/errors"
	"github.com/Psiphon-Labs/psiphon-tunnel-core/psiphon/common/obfuscator"
	"github.com/Psiphon-Labs/psiphon-tunnel-core/psiphon/common/prng"
	"github.com/Psiphon-Labs/psiphon-tunnel-core/psiphon/common/protocol"
	"golang.org/x/net/bpf"
)

const (
	NetworkLatencyMultiplier                         = "NetworkLatencyMultiplier"
	NetworkLatencyMultiplierMin                      = "NetworkLatencyMultiplierMin"
	NetworkLatencyMultiplierMax                      = "NetworkLatencyMultiplierMax"
	NetworkLatencyMultiplierLambda                   = "NetworkLatencyMultiplierLambda"
	TacticsWaitPeriod                                = "TacticsWaitPeriod"
	TacticsRetryPeriod                               = "TacticsRetryPeriod"
	TacticsRetryPeriodJitter                         = "TacticsRetryPeriodJitter"
	TacticsTimeout                                   = "TacticsTimeout"
	ConnectionWorkerPoolSize                         = "ConnectionWorkerPoolSize"
	TunnelConnectTimeout                             = "TunnelConnectTimeout"
	EstablishTunnelTimeout                           = "EstablishTunnelTimeout"
	EstablishTunnelWorkTime                          = "EstablishTunnelWorkTime"
	EstablishTunnelPausePeriod                       = "EstablishTunnelPausePeriod"
	EstablishTunnelPausePeriodJitter                 = "EstablishTunnelPausePeriodJitter"
	EstablishTunnelServerAffinityGracePeriod         = "EstablishTunnelServerAffinityGracePeriod"
	StaggerConnectionWorkersPeriod                   = "StaggerConnectionWorkersPeriod"
	StaggerConnectionWorkersJitter                   = "StaggerConnectionWorkersJitter"
	LimitIntensiveConnectionWorkers                  = "LimitIntensiveConnectionWorkers"
	UpstreamProxyErrorMinWaitDuration                = "UpstreamProxyErrorMinWaitDuration"
	UpstreamProxyErrorMaxWaitDuration                = "UpstreamProxyErrorMaxWaitDuration"
	IgnoreHandshakeStatsRegexps                      = "IgnoreHandshakeStatsRegexps"
	PrioritizeTunnelProtocolsProbability             = "PrioritizeTunnelProtocolsProbability"
	PrioritizeTunnelProtocols                        = "PrioritizeTunnelProtocols"
	PrioritizeTunnelProtocolsCandidateCount          = "PrioritizeTunnelProtocolsCandidateCount"
	InitialLimitTunnelProtocolsProbability           = "InitialLimitTunnelProtocolsProbability"
	InitialLimitTunnelProtocols                      = "InitialLimitTunnelProtocols"
	InitialLimitTunnelProtocolsCandidateCount        = "InitialLimitTunnelProtocolsCandidateCount"
	LimitTunnelProtocolsProbability                  = "LimitTunnelProtocolsProbability"
	LimitTunnelProtocols                             = "LimitTunnelProtocols"
	LimitTLSProfilesProbability                      = "LimitTLSProfilesProbability"
	LimitTLSProfiles                                 = "LimitTLSProfiles"
	UseOnlyCustomTLSProfiles                         = "UseOnlyCustomTLSProfiles"
	CustomTLSProfiles                                = "CustomTLSProfiles"
	SelectRandomizedTLSProfileProbability            = "SelectRandomizedTLSProfileProbability"
	NoDefaultTLSSessionIDProbability                 = "NoDefaultTLSSessionIDProbability"
	DisableFrontingProviderTLSProfiles               = "DisableFrontingProviderTLSProfiles"
	LimitQUICVersionsProbability                     = "LimitQUICVersionsProbability"
	LimitQUICVersions                                = "LimitQUICVersions"
	DisableFrontingProviderQUICVersions              = "DisableFrontingProviderQUICVersions"
	FragmentorProbability                            = "FragmentorProbability"
	FragmentorLimitProtocols                         = "FragmentorLimitProtocols"
	FragmentorMinTotalBytes                          = "FragmentorMinTotalBytes"
	FragmentorMaxTotalBytes                          = "FragmentorMaxTotalBytes"
	FragmentorMinWriteBytes                          = "FragmentorMinWriteBytes"
	FragmentorMaxWriteBytes                          = "FragmentorMaxWriteBytes"
	FragmentorMinDelay                               = "FragmentorMinDelay"
	FragmentorMaxDelay                               = "FragmentorMaxDelay"
	FragmentorDownstreamProbability                  = "FragmentorDownstreamProbability"
	FragmentorDownstreamLimitProtocols               = "FragmentorDownstreamLimitProtocols"
	FragmentorDownstreamMinTotalBytes                = "FragmentorDownstreamMinTotalBytes"
	FragmentorDownstreamMaxTotalBytes                = "FragmentorDownstreamMaxTotalBytes"
	FragmentorDownstreamMinWriteBytes                = "FragmentorDownstreamMinWriteBytes"
	FragmentorDownstreamMaxWriteBytes                = "FragmentorDownstreamMaxWriteBytes"
	FragmentorDownstreamMinDelay                     = "FragmentorDownstreamMinDelay"
	FragmentorDownstreamMaxDelay                     = "FragmentorDownstreamMaxDelay"
	ObfuscatedSSHMinPadding                          = "ObfuscatedSSHMinPadding"
	ObfuscatedSSHMaxPadding                          = "ObfuscatedSSHMaxPadding"
	TunnelOperateShutdownTimeout                     = "TunnelOperateShutdownTimeout"
	TunnelPortForwardDialTimeout                     = "TunnelPortForwardDialTimeout"
	PacketTunnelReadTimeout                          = "PacketTunnelReadTimeout"
	TunnelRateLimits                                 = "TunnelRateLimits"
	AdditionalCustomHeaders                          = "AdditionalCustomHeaders"
	SpeedTestPaddingMinBytes                         = "SpeedTestPaddingMinBytes"
	SpeedTestPaddingMaxBytes                         = "SpeedTestPaddingMaxBytes"
	SpeedTestMaxSampleCount                          = "SpeedTestMaxSampleCount"
	SSHKeepAliveSpeedTestSampleProbability           = "SSHKeepAliveSpeedTestSampleProbability"
	SSHKeepAlivePaddingMinBytes                      = "SSHKeepAlivePaddingMinBytes"
	SSHKeepAlivePaddingMaxBytes                      = "SSHKeepAlivePaddingMaxBytes"
	SSHKeepAlivePeriodMin                            = "SSHKeepAlivePeriodMin"
	SSHKeepAlivePeriodMax                            = "SSHKeepAlivePeriodMax"
	SSHKeepAlivePeriodicTimeout                      = "SSHKeepAlivePeriodicTimeout"
	SSHKeepAlivePeriodicInactivePeriod               = "SSHKeepAlivePeriodicInactivePeriod"
	SSHKeepAliveProbeTimeout                         = "SSHKeepAliveProbeTimeout"
	SSHKeepAliveProbeInactivePeriod                  = "SSHKeepAliveProbeInactivePeriod"
	SSHKeepAliveNetworkConnectivityPollingPeriod     = "SSHKeepAliveNetworkConnectivityPollingPeriod"
	SSHKeepAliveResetOnFailureProbability            = "SSHKeepAliveResetOnFailureProbability"
	HTTPProxyOriginServerTimeout                     = "HTTPProxyOriginServerTimeout"
	HTTPProxyMaxIdleConnectionsPerHost               = "HTTPProxyMaxIdleConnectionsPerHost"
	FetchRemoteServerListTimeout                     = "FetchRemoteServerListTimeout"
	FetchRemoteServerListRetryPeriod                 = "FetchRemoteServerListRetryPeriod"
	FetchRemoteServerListStalePeriod                 = "FetchRemoteServerListStalePeriod"
	RemoteServerListSignaturePublicKey               = "RemoteServerListSignaturePublicKey"
	RemoteServerListURLs                             = "RemoteServerListURLs"
	ObfuscatedServerListRootURLs                     = "ObfuscatedServerListRootURLs"
	PsiphonAPIRequestTimeout                         = "PsiphonAPIRequestTimeout"
	PsiphonAPIStatusRequestPeriodMin                 = "PsiphonAPIStatusRequestPeriodMin"
	PsiphonAPIStatusRequestPeriodMax                 = "PsiphonAPIStatusRequestPeriodMax"
	PsiphonAPIStatusRequestShortPeriodMin            = "PsiphonAPIStatusRequestShortPeriodMin"
	PsiphonAPIStatusRequestShortPeriodMax            = "PsiphonAPIStatusRequestShortPeriodMax"
	PsiphonAPIStatusRequestPaddingMinBytes           = "PsiphonAPIStatusRequestPaddingMinBytes"
	PsiphonAPIStatusRequestPaddingMaxBytes           = "PsiphonAPIStatusRequestPaddingMaxBytes"
	PsiphonAPIPersistentStatsMaxCount                = "PsiphonAPIPersistentStatsMaxCount"
	PsiphonAPIConnectedRequestPeriod                 = "PsiphonAPIConnectedRequestPeriod"
	PsiphonAPIConnectedRequestRetryPeriod            = "PsiphonAPIConnectedRequestRetryPeriod"
	FetchSplitTunnelRoutesTimeout                    = "FetchSplitTunnelRoutesTimeout"
	SplitTunnelRoutesURLFormat                       = "SplitTunnelRoutesURLFormat"
	SplitTunnelRoutesSignaturePublicKey              = "SplitTunnelRoutesSignaturePublicKey"
	SplitTunnelDNSServer                             = "SplitTunnelDNSServer"
	FetchUpgradeTimeout                              = "FetchUpgradeTimeout"
	FetchUpgradeRetryPeriod                          = "FetchUpgradeRetryPeriod"
	FetchUpgradeStalePeriod                          = "FetchUpgradeStalePeriod"
	UpgradeDownloadURLs                              = "UpgradeDownloadURLs"
	UpgradeDownloadClientVersionHeader               = "UpgradeDownloadClientVersionHeader"
	TotalBytesTransferredNoticePeriod                = "TotalBytesTransferredNoticePeriod"
	MeekDialDomainsOnly                              = "MeekDialDomainsOnly"
	MeekLimitBufferSizes                             = "MeekLimitBufferSizes"
	MeekCookieMaxPadding                             = "MeekCookieMaxPadding"
	MeekFullReceiveBufferLength                      = "MeekFullReceiveBufferLength"
	MeekReadPayloadChunkLength                       = "MeekReadPayloadChunkLength"
	MeekLimitedFullReceiveBufferLength               = "MeekLimitedFullReceiveBufferLength"
	MeekLimitedReadPayloadChunkLength                = "MeekLimitedReadPayloadChunkLength"
	MeekMinPollInterval                              = "MeekMinPollInterval"
	MeekMinPollIntervalJitter                        = "MeekMinPollIntervalJitter"
	MeekMaxPollInterval                              = "MeekMaxPollInterval"
	MeekMaxPollIntervalJitter                        = "MeekMaxPollIntervalJitter"
	MeekPollIntervalMultiplier                       = "MeekPollIntervalMultiplier"
	MeekPollIntervalJitter                           = "MeekPollIntervalJitter"
	MeekApplyPollIntervalMultiplierProbability       = "MeekApplyPollIntervalMultiplierProbability"
	MeekRoundTripRetryDeadline                       = "MeekRoundTripRetryDeadline"
	MeekRoundTripRetryMinDelay                       = "MeekRoundTripRetryMinDelay"
	MeekRoundTripRetryMaxDelay                       = "MeekRoundTripRetryMaxDelay"
	MeekRoundTripRetryMultiplier                     = "MeekRoundTripRetryMultiplier"
	MeekRoundTripTimeout                             = "MeekRoundTripTimeout"
	MeekTrafficShapingProbability                    = "MeekTrafficShapingProbability"
	MeekTrafficShapingLimitProtocols                 = "MeekTrafficShapingLimitProtocols"
	MeekMinTLSPadding                                = "MeekMinTLSPadding"
	MeekMaxTLSPadding                                = "MeekMaxTLSPadding"
	MeekMinLimitRequestPayloadLength                 = "MeekMinLimitRequestPayloadLength"
	MeekMaxLimitRequestPayloadLength                 = "MeekMaxLimitRequestPayloadLength"
	MeekRedialTLSProbability                         = "MeekRedialTLSProbability"
	TransformHostNameProbability                     = "TransformHostNameProbability"
	PickUserAgentProbability                         = "PickUserAgentProbability"
	LivenessTestMinUpstreamBytes                     = "LivenessTestMinUpstreamBytes"
	LivenessTestMaxUpstreamBytes                     = "LivenessTestMaxUpstreamBytes"
	LivenessTestMinDownstreamBytes                   = "LivenessTestMinDownstreamBytes"
	LivenessTestMaxDownstreamBytes                   = "LivenessTestMaxDownstreamBytes"
	ReplayCandidateCount                             = "ReplayCandidateCount"
	ReplayDialParametersTTL                          = "ReplayDialParametersTTL"
	ReplayTargetUpstreamBytes                        = "ReplayTargetUpstreamBytes"
	ReplayTargetDownstreamBytes                      = "ReplayTargetDownstreamBytes"
	ReplayTargetTunnelDuration                       = "ReplayTargetTunnelDuration"
	ReplayBPF                                        = "ReplayBPF"
	ReplaySSH                                        = "ReplaySSH"
	ReplayObfuscatorPadding                          = "ReplayObfuscatorPadding"
	ReplayFragmentor                                 = "ReplayFragmentor"
	ReplayTLSProfile                                 = "ReplayTLSProfile"
	ReplayRandomizedTLSProfile                       = "ReplayRandomizedTLSProfile"
	ReplayFronting                                   = "ReplayFronting"
	ReplayHostname                                   = "ReplayHostname"
	ReplayQUICVersion                                = "ReplayQUICVersion"
	ReplayObfuscatedQUIC                             = "ReplayObfuscatedQUIC"
	ReplayLivenessTest                               = "ReplayLivenessTest"
	ReplayUserAgent                                  = "ReplayUserAgent"
	ReplayAPIRequestPadding                          = "ReplayAPIRequestPadding"
	ReplayLaterRoundMoveToFrontProbability           = "ReplayLaterRoundMoveToFrontProbability"
	ReplayRetainFailedProbability                    = "ReplayRetainFailedProbability"
	APIRequestUpstreamPaddingMinBytes                = "APIRequestUpstreamPaddingMinBytes"
	APIRequestUpstreamPaddingMaxBytes                = "APIRequestUpstreamPaddingMaxBytes"
	APIRequestDownstreamPaddingMinBytes              = "APIRequestDownstreamPaddingMinBytes"
	APIRequestDownstreamPaddingMaxBytes              = "APIRequestDownstreamPaddingMaxBytes"
	PersistentStatsMaxStoreRecords                   = "PersistentStatsMaxStoreRecords"
	PersistentStatsMaxSendBytes                      = "PersistentStatsMaxSendBytes"
	RecordRemoteServerListPersistentStatsProbability = "RecordRemoteServerListPersistentStatsProbability"
	RecordFailedTunnelPersistentStatsProbability     = "RecordFailedTunnelPersistentStatsProbability"
	ServerEntryMinimumAgeForPruning                  = "ServerEntryMinimumAgeForPruning"
	ApplicationParametersProbability                 = "ApplicationParametersProbability"
	ApplicationParameters                            = "ApplicationParameters"
	BPFServerTCPProgram                              = "BPFServerTCPProgram"
	BPFServerTCPProbability                          = "BPFServerTCPProbability"
	BPFClientTCPProgram                              = "BPFClientTCPProgram"
	BPFClientTCPProbability                          = "BPFClientTCPProbability"
<<<<<<< HEAD
	FeedbackUploadURLs                               = "FeedbackUploadURLs"
	FeedbackEncryptionPublicKey                      = "FeedbackEncryptionPublicKey"
	FeedbackTacticsWaitPeriod                        = "FeedbackTacticsWaitPeriod"
	FeedbackUploadMaxRetries                         = "FeedbackUploadMaxRetries"
	FeedbackUploadRetryMinDelaySeconds               = "FeedbackUploadRetryMinDelaySeconds"
	FeedbackUploadRetryMaxDelaySeconds               = "FeedbackUploadRetryMaxDelaySeconds"
	FeedbackUploadTimeoutSeconds                     = "FeedbackUploadTimeoutSeconds"
=======
	ServerPacketManipulationSpecs                    = "ServerPacketManipulationSpecs"
	ServerProtocolPacketManipulations                = "ServerProtocolPacketManipulations"
	ServerPacketManipulationProbability              = "ServerPacketManipulationProbability"
>>>>>>> 1b9c4303
)

const (
	useNetworkLatencyMultiplier = 1
	serverSideOnly              = 2
)

// defaultClientParameters specifies the type, default value, and minimum
// value for all dynamically configurable client parameters.
//
// Do not change the names or types of existing values, as that can break
// client logic or cause parameters to not be applied.
//
// Minimum values are a fail-safe for cases where lower values would break the
// client logic. For example, setting a ConnectionWorkerPoolSize of 0 would
// make the client never connect.
var defaultClientParameters = map[string]struct {
	value   interface{}
	minimum interface{}
	flags   int32
}{
	// NetworkLatencyMultiplier defaults to 0, meaning off. But when set, it
	// must be a multiplier >= 1.

	NetworkLatencyMultiplier:       {value: 0.0, minimum: 1.0},
	NetworkLatencyMultiplierMin:    {value: 1.0, minimum: 1.0},
	NetworkLatencyMultiplierMax:    {value: 3.0, minimum: 1.0},
	NetworkLatencyMultiplierLambda: {value: 2.0, minimum: 0.001},

	TacticsWaitPeriod:        {value: 10 * time.Second, minimum: 0 * time.Second, flags: useNetworkLatencyMultiplier},
	TacticsRetryPeriod:       {value: 5 * time.Second, minimum: 1 * time.Millisecond},
	TacticsRetryPeriodJitter: {value: 0.3, minimum: 0.0},
	TacticsTimeout:           {value: 2 * time.Minute, minimum: 1 * time.Second, flags: useNetworkLatencyMultiplier},

	ConnectionWorkerPoolSize:                 {value: 10, minimum: 1},
	TunnelConnectTimeout:                     {value: 20 * time.Second, minimum: 1 * time.Second, flags: useNetworkLatencyMultiplier},
	EstablishTunnelTimeout:                   {value: 300 * time.Second, minimum: time.Duration(0)},
	EstablishTunnelWorkTime:                  {value: 60 * time.Second, minimum: 1 * time.Second},
	EstablishTunnelPausePeriod:               {value: 5 * time.Second, minimum: 1 * time.Millisecond},
	EstablishTunnelPausePeriodJitter:         {value: 0.1, minimum: 0.0},
	EstablishTunnelServerAffinityGracePeriod: {value: 1 * time.Second, minimum: time.Duration(0), flags: useNetworkLatencyMultiplier},
	StaggerConnectionWorkersPeriod:           {value: time.Duration(0), minimum: time.Duration(0)},
	StaggerConnectionWorkersJitter:           {value: 0.1, minimum: 0.0},
	LimitIntensiveConnectionWorkers:          {value: 0, minimum: 0},
	UpstreamProxyErrorMinWaitDuration:        {value: 10 * time.Second, minimum: time.Duration(0)},
	UpstreamProxyErrorMaxWaitDuration:        {value: 30 * time.Second, minimum: time.Duration(0)},
	IgnoreHandshakeStatsRegexps:              {value: false},
	TunnelOperateShutdownTimeout:             {value: 1 * time.Second, minimum: 1 * time.Millisecond, flags: useNetworkLatencyMultiplier},
	TunnelPortForwardDialTimeout:             {value: 10 * time.Second, minimum: 1 * time.Millisecond, flags: useNetworkLatencyMultiplier},
	PacketTunnelReadTimeout:                  {value: 10 * time.Second, minimum: 1 * time.Millisecond, flags: useNetworkLatencyMultiplier},
	TunnelRateLimits:                         {value: common.RateLimits{}},

	// PrioritizeTunnelProtocols parameters are obsoleted by InitialLimitTunnelProtocols.
	// TODO: remove once no longer required for older clients.
	PrioritizeTunnelProtocolsProbability:    {value: 1.0, minimum: 0.0},
	PrioritizeTunnelProtocols:               {value: protocol.TunnelProtocols{}},
	PrioritizeTunnelProtocolsCandidateCount: {value: 10, minimum: 0},

	InitialLimitTunnelProtocolsProbability:    {value: 1.0, minimum: 0.0},
	InitialLimitTunnelProtocols:               {value: protocol.TunnelProtocols{}},
	InitialLimitTunnelProtocolsCandidateCount: {value: 0, minimum: 0},

	LimitTunnelProtocolsProbability: {value: 1.0, minimum: 0.0},
	LimitTunnelProtocols:            {value: protocol.TunnelProtocols{}},

	LimitTLSProfilesProbability:           {value: 1.0, minimum: 0.0},
	LimitTLSProfiles:                      {value: protocol.TLSProfiles{}},
	UseOnlyCustomTLSProfiles:              {value: false},
	CustomTLSProfiles:                     {value: protocol.CustomTLSProfiles{}},
	SelectRandomizedTLSProfileProbability: {value: 0.25, minimum: 0.0},
	NoDefaultTLSSessionIDProbability:      {value: 0.5, minimum: 0.0},
	DisableFrontingProviderTLSProfiles:    {value: protocol.LabeledTLSProfiles{}},

	LimitQUICVersionsProbability:        {value: 1.0, minimum: 0.0},
	LimitQUICVersions:                   {value: protocol.QUICVersions{}},
	DisableFrontingProviderQUICVersions: {value: protocol.LabeledQUICVersions{}},

	FragmentorProbability:              {value: 0.5, minimum: 0.0},
	FragmentorLimitProtocols:           {value: protocol.TunnelProtocols{}},
	FragmentorMinTotalBytes:            {value: 0, minimum: 0},
	FragmentorMaxTotalBytes:            {value: 0, minimum: 0},
	FragmentorMinWriteBytes:            {value: 1, minimum: 1},
	FragmentorMaxWriteBytes:            {value: 1500, minimum: 1},
	FragmentorMinDelay:                 {value: time.Duration(0), minimum: time.Duration(0)},
	FragmentorMaxDelay:                 {value: 10 * time.Millisecond, minimum: time.Duration(0)},
	FragmentorDownstreamProbability:    {value: 0.5, minimum: 0.0, flags: serverSideOnly},
	FragmentorDownstreamLimitProtocols: {value: protocol.TunnelProtocols{}, flags: serverSideOnly},
	FragmentorDownstreamMinTotalBytes:  {value: 0, minimum: 0, flags: serverSideOnly},
	FragmentorDownstreamMaxTotalBytes:  {value: 0, minimum: 0, flags: serverSideOnly},
	FragmentorDownstreamMinWriteBytes:  {value: 1, minimum: 1, flags: serverSideOnly},
	FragmentorDownstreamMaxWriteBytes:  {value: 1500, minimum: 1, flags: serverSideOnly},
	FragmentorDownstreamMinDelay:       {value: time.Duration(0), minimum: time.Duration(0), flags: serverSideOnly},
	FragmentorDownstreamMaxDelay:       {value: 10 * time.Millisecond, minimum: time.Duration(0), flags: serverSideOnly},

	// The Psiphon server will reject obfuscated SSH seed messages with
	// padding greater than OBFUSCATE_MAX_PADDING.
	// obfuscator.NewClientObfuscator will ignore invalid min/max padding
	// configurations.

	ObfuscatedSSHMinPadding: {value: 0, minimum: 0},
	ObfuscatedSSHMaxPadding: {value: obfuscator.OBFUSCATE_MAX_PADDING, minimum: 0},

	AdditionalCustomHeaders: {value: make(http.Header)},

	// Speed test and SSH keep alive padding is intended to frustrate
	// fingerprinting and should not exceed ~1 IP packet size.
	//
	// Currently, each serialized speed test sample, populated with real
	// values, is approximately 100 bytes. All SpeedTestMaxSampleCount samples
	// are loaded into memory are sent as API inputs.

	SpeedTestPaddingMinBytes: {value: 0, minimum: 0},
	SpeedTestPaddingMaxBytes: {value: 256, minimum: 0},
	SpeedTestMaxSampleCount:  {value: 25, minimum: 1},

	// The Psiphon server times out inactive tunnels after 5 minutes, so this
	// is a soft max for SSHKeepAlivePeriodMax.

	SSHKeepAliveSpeedTestSampleProbability:       {value: 0.5, minimum: 0.0},
	SSHKeepAlivePaddingMinBytes:                  {value: 0, minimum: 0},
	SSHKeepAlivePaddingMaxBytes:                  {value: 256, minimum: 0},
	SSHKeepAlivePeriodMin:                        {value: 1 * time.Minute, minimum: 1 * time.Second},
	SSHKeepAlivePeriodMax:                        {value: 2 * time.Minute, minimum: 1 * time.Second},
	SSHKeepAlivePeriodicTimeout:                  {value: 30 * time.Second, minimum: 1 * time.Second, flags: useNetworkLatencyMultiplier},
	SSHKeepAlivePeriodicInactivePeriod:           {value: 10 * time.Second, minimum: 1 * time.Second},
	SSHKeepAliveProbeTimeout:                     {value: 5 * time.Second, minimum: 1 * time.Second, flags: useNetworkLatencyMultiplier},
	SSHKeepAliveProbeInactivePeriod:              {value: 10 * time.Second, minimum: 1 * time.Second},
	SSHKeepAliveNetworkConnectivityPollingPeriod: {value: 500 * time.Millisecond, minimum: 1 * time.Millisecond},
	SSHKeepAliveResetOnFailureProbability:        {value: 0.0, minimum: 0.0},

	HTTPProxyOriginServerTimeout:       {value: 15 * time.Second, minimum: time.Duration(0), flags: useNetworkLatencyMultiplier},
	HTTPProxyMaxIdleConnectionsPerHost: {value: 50, minimum: 0},

	FetchRemoteServerListTimeout:       {value: 30 * time.Second, minimum: 1 * time.Second, flags: useNetworkLatencyMultiplier},
	FetchRemoteServerListRetryPeriod:   {value: 30 * time.Second, minimum: 1 * time.Millisecond},
	FetchRemoteServerListStalePeriod:   {value: 6 * time.Hour, minimum: 1 * time.Hour},
	RemoteServerListSignaturePublicKey: {value: ""},
	RemoteServerListURLs:               {value: TransferURLs{}},
	ObfuscatedServerListRootURLs:       {value: TransferURLs{}},

	PsiphonAPIRequestTimeout: {value: 20 * time.Second, minimum: 1 * time.Second, flags: useNetworkLatencyMultiplier},

	PsiphonAPIStatusRequestPeriodMin:      {value: 5 * time.Minute, minimum: 1 * time.Second},
	PsiphonAPIStatusRequestPeriodMax:      {value: 10 * time.Minute, minimum: 1 * time.Second},
	PsiphonAPIStatusRequestShortPeriodMin: {value: 5 * time.Second, minimum: 1 * time.Second},
	PsiphonAPIStatusRequestShortPeriodMax: {value: 10 * time.Second, minimum: 1 * time.Second},
	// PsiphonAPIPersistentStatsMaxCount parameter is obsoleted by PersistentStatsMaxSendBytes.
	// TODO: remove once no longer required for older clients.
	PsiphonAPIPersistentStatsMaxCount: {value: 100, minimum: 1},
	// PsiphonAPIStatusRequestPadding parameters are obsoleted by APIRequestUp/DownstreamPadding.
	// TODO: remove once no longer required for older clients.
	PsiphonAPIStatusRequestPaddingMinBytes: {value: 0, minimum: 0},
	PsiphonAPIStatusRequestPaddingMaxBytes: {value: 256, minimum: 0},

	PsiphonAPIConnectedRequestRetryPeriod: {value: 5 * time.Second, minimum: 1 * time.Millisecond},

	FetchSplitTunnelRoutesTimeout:       {value: 60 * time.Second, minimum: 1 * time.Second, flags: useNetworkLatencyMultiplier},
	SplitTunnelRoutesURLFormat:          {value: ""},
	SplitTunnelRoutesSignaturePublicKey: {value: ""},
	SplitTunnelDNSServer:                {value: ""},

	FetchUpgradeTimeout:                {value: 60 * time.Second, minimum: 1 * time.Second, flags: useNetworkLatencyMultiplier},
	FetchUpgradeRetryPeriod:            {value: 30 * time.Second, minimum: 1 * time.Millisecond},
	FetchUpgradeStalePeriod:            {value: 6 * time.Hour, minimum: 1 * time.Hour},
	UpgradeDownloadURLs:                {value: TransferURLs{}},
	UpgradeDownloadClientVersionHeader: {value: ""},

	TotalBytesTransferredNoticePeriod: {value: 5 * time.Minute, minimum: 1 * time.Second},

	// The meek server times out inactive sessions after 45 seconds, so this
	// is a soft max for MeekMaxPollInterval,  MeekRoundTripTimeout, and
	// MeekRoundTripRetryDeadline.
	//
	// MeekCookieMaxPadding cannot exceed common.OBFUSCATE_SEED_LENGTH.
	//
	// MeekMinTLSPadding/MeekMinTLSPadding are subject to TLS server limitations.
	//
	// MeekMinLimitRequestPayloadLength/MeekMaxLimitRequestPayloadLength
	// cannot exceed server.MEEK_MAX_REQUEST_PAYLOAD_LENGTH.

	MeekDialDomainsOnly:                        {value: false},
	MeekLimitBufferSizes:                       {value: false},
	MeekCookieMaxPadding:                       {value: 256, minimum: 0},
	MeekFullReceiveBufferLength:                {value: 4194304, minimum: 1024},
	MeekReadPayloadChunkLength:                 {value: 65536, minimum: 1024},
	MeekLimitedFullReceiveBufferLength:         {value: 131072, minimum: 1024},
	MeekLimitedReadPayloadChunkLength:          {value: 4096, minimum: 1024},
	MeekMinPollInterval:                        {value: 100 * time.Millisecond, minimum: 1 * time.Millisecond},
	MeekMinPollIntervalJitter:                  {value: 0.3, minimum: 0.0},
	MeekMaxPollInterval:                        {value: 5 * time.Second, minimum: 1 * time.Millisecond},
	MeekMaxPollIntervalJitter:                  {value: 0.1, minimum: 0.0},
	MeekPollIntervalMultiplier:                 {value: 1.5, minimum: 0.0},
	MeekPollIntervalJitter:                     {value: 0.1, minimum: 0.0},
	MeekApplyPollIntervalMultiplierProbability: {value: 0.5},
	MeekRoundTripRetryDeadline:                 {value: 5 * time.Second, minimum: 1 * time.Millisecond, flags: useNetworkLatencyMultiplier},
	MeekRoundTripRetryMinDelay:                 {value: 50 * time.Millisecond, minimum: time.Duration(0)},
	MeekRoundTripRetryMaxDelay:                 {value: 1 * time.Second, minimum: time.Duration(0)},
	MeekRoundTripRetryMultiplier:               {value: 2.0, minimum: 0.0},
	MeekRoundTripTimeout:                       {value: 20 * time.Second, minimum: 1 * time.Second, flags: useNetworkLatencyMultiplier},

	MeekTrafficShapingProbability:    {value: 1.0, minimum: 0.0},
	MeekTrafficShapingLimitProtocols: {value: protocol.TunnelProtocols{}},
	MeekMinTLSPadding:                {value: 0, minimum: 0},
	MeekMaxTLSPadding:                {value: 0, minimum: 0},
	MeekMinLimitRequestPayloadLength: {value: 65536, minimum: 1},
	MeekMaxLimitRequestPayloadLength: {value: 65536, minimum: 1},
	MeekRedialTLSProbability:         {value: 0.0, minimum: 0.0},

	TransformHostNameProbability: {value: 0.5, minimum: 0.0},
	PickUserAgentProbability:     {value: 0.5, minimum: 0.0},

	LivenessTestMinUpstreamBytes:   {value: 0, minimum: 0},
	LivenessTestMaxUpstreamBytes:   {value: 0, minimum: 0},
	LivenessTestMinDownstreamBytes: {value: 0, minimum: 0},
	LivenessTestMaxDownstreamBytes: {value: 0, minimum: 0},

	ReplayCandidateCount:                   {value: 10, minimum: -1},
	ReplayDialParametersTTL:                {value: 24 * time.Hour, minimum: time.Duration(0)},
	ReplayTargetUpstreamBytes:              {value: 0, minimum: 0},
	ReplayTargetDownstreamBytes:            {value: 0, minimum: 0},
	ReplayTargetTunnelDuration:             {value: 1 * time.Second, minimum: time.Duration(0)},
	ReplayBPF:                              {value: true},
	ReplaySSH:                              {value: true},
	ReplayObfuscatorPadding:                {value: true},
	ReplayFragmentor:                       {value: true},
	ReplayTLSProfile:                       {value: true},
	ReplayRandomizedTLSProfile:             {value: true},
	ReplayFronting:                         {value: true},
	ReplayHostname:                         {value: true},
	ReplayQUICVersion:                      {value: true},
	ReplayObfuscatedQUIC:                   {value: true},
	ReplayLivenessTest:                     {value: true},
	ReplayUserAgent:                        {value: true},
	ReplayAPIRequestPadding:                {value: true},
	ReplayLaterRoundMoveToFrontProbability: {value: 0.0, minimum: 0.0},
	ReplayRetainFailedProbability:          {value: 0.5, minimum: 0.0},

	APIRequestUpstreamPaddingMinBytes:   {value: 0, minimum: 0},
	APIRequestUpstreamPaddingMaxBytes:   {value: 1024, minimum: 0},
	APIRequestDownstreamPaddingMinBytes: {value: 0, minimum: 0},
	APIRequestDownstreamPaddingMaxBytes: {value: 1024, minimum: 0},

	PersistentStatsMaxStoreRecords:                   {value: 200, minimum: 1},
	PersistentStatsMaxSendBytes:                      {value: 65536, minimum: 1},
	RecordRemoteServerListPersistentStatsProbability: {value: 1.0, minimum: 0.0},
	RecordFailedTunnelPersistentStatsProbability:     {value: 0.0, minimum: 0.0},

	ServerEntryMinimumAgeForPruning: {value: 7 * 24 * time.Hour, minimum: 24 * time.Hour},

	ApplicationParametersProbability: {value: 1.0, minimum: 0.0},
	ApplicationParameters:            {value: KeyValues{}},

	BPFServerTCPProgram:     {value: (*BPFProgramSpec)(nil), flags: serverSideOnly},
	BPFServerTCPProbability: {value: 0.5, minimum: 0.0, flags: serverSideOnly},
	BPFClientTCPProgram:     {value: (*BPFProgramSpec)(nil)},
	BPFClientTCPProbability: {value: 0.5, minimum: 0.0},

<<<<<<< HEAD
	FeedbackUploadURLs:                 {value: TransferURLs{}},
	FeedbackEncryptionPublicKey:        {value: ""},
	FeedbackTacticsWaitPeriod:          {value: 5 * time.Second, minimum: 0 * time.Second, flags: useNetworkLatencyMultiplier},
	FeedbackUploadMaxRetries:           {value: 5, minimum: 0},
	FeedbackUploadRetryMinDelaySeconds: {value: 1 * time.Minute, minimum: time.Duration(0), flags: useNetworkLatencyMultiplier},
	FeedbackUploadRetryMaxDelaySeconds: {value: 5 * time.Minute, minimum: 1 * time.Second, flags: useNetworkLatencyMultiplier},
	FeedbackUploadTimeoutSeconds:       {value: 30 * time.Second, minimum: 0 * time.Second, flags: useNetworkLatencyMultiplier},
=======
	ServerPacketManipulationSpecs:       {value: PacketManipulationSpecs{}, flags: serverSideOnly},
	ServerProtocolPacketManipulations:   {value: make(ProtocolPacketManipulations), flags: serverSideOnly},
	ServerPacketManipulationProbability: {value: 0.5, minimum: 0.0, flags: serverSideOnly},
>>>>>>> 1b9c4303
}

// IsServerSideOnly indicates if the parameter specified by name is used
// server-side only.
func IsServerSideOnly(name string) bool {
	defaultParameter, ok := defaultClientParameters[name]
	return ok && (defaultParameter.flags&serverSideOnly) != 0
}

// ClientParameters is a set of client parameters. To use the parameters, call
// Get. To apply new values to the parameters, call Set.
type ClientParameters struct {
	getValueLogger func(error)
	snapshot       atomic.Value
}

// NewClientParameters initializes a new ClientParameters with the default
// parameter values.
//
// getValueLogger is optional, and is used to report runtime errors with
// getValue; see comment in getValue.
func NewClientParameters(
	getValueLogger func(error)) (*ClientParameters, error) {

	clientParameters := &ClientParameters{
		getValueLogger: getValueLogger,
	}

	_, err := clientParameters.Set("", false)
	if err != nil {
		return nil, errors.Trace(err)
	}

	return clientParameters, nil
}

func makeDefaultParameters() (map[string]interface{}, error) {

	parameters := make(map[string]interface{})

	for name, defaults := range defaultClientParameters {

		if defaults.value == nil {
			return nil, errors.Tracef("default parameter missing value: %s", name)
		}

		if defaults.minimum != nil &&
			reflect.TypeOf(defaults.value) != reflect.TypeOf(defaults.minimum) {

			return nil, errors.Tracef("default parameter value and minimum type mismatch: %s", name)
		}

		_, isDuration := defaults.value.(time.Duration)
		if defaults.flags&useNetworkLatencyMultiplier != 0 && !isDuration {
			return nil, errors.Tracef("default non-duration parameter uses multipler: %s", name)
		}

		parameters[name] = defaults.value
	}

	return parameters, nil
}

// Set replaces the current parameters. First, a set of parameters are
// initialized using the default values. Then, each applyParameters is applied
// in turn, with the later instances having precedence.
//
// When skipOnError is true, unknown or invalid parameters in any
// applyParameters are skipped instead of aborting with an error.
//
// For protocol.TunnelProtocols and protocol.TLSProfiles type values, when
// skipOnError is true the values are filtered instead of validated, so
// only known tunnel protocols and TLS profiles are retained.
//
// When an error is returned, the previous parameters remain completely
// unmodified.
//
// For use in logging, Set returns a count of the number of parameters applied
// from each applyParameters.
func (p *ClientParameters) Set(
	tag string, skipOnError bool, applyParameters ...map[string]interface{}) ([]int, error) {

	var counts []int

	parameters, err := makeDefaultParameters()
	if err != nil {
		return nil, errors.Trace(err)
	}

	// Special case: TLSProfiles/LabeledTLSProfiles may reference CustomTLSProfiles names.
	// Inspect the CustomTLSProfiles parameter and extract its names. Do not
	// call Get().CustomTLSProfilesNames() as CustomTLSProfiles may not yet be
	// validated.

	var customTLSProfileNames []string

	customTLSProfilesValue := parameters[CustomTLSProfiles]
	for i := len(applyParameters) - 1; i >= 0; i-- {
		if v := applyParameters[i][CustomTLSProfiles]; v != nil {
			customTLSProfilesValue = v
			break
		}
	}
	if customTLSProfiles, ok := customTLSProfilesValue.(protocol.CustomTLSProfiles); ok {
		customTLSProfileNames = make([]string, len(customTLSProfiles))
		for i := 0; i < len(customTLSProfiles); i++ {
			customTLSProfileNames[i] = customTLSProfiles[i].Name
		}
	}

	for i := 0; i < len(applyParameters); i++ {

		count := 0

		for name, value := range applyParameters[i] {

			existingValue, ok := parameters[name]
			if !ok {
				if skipOnError {
					continue
				}
				return nil, errors.Tracef("unknown parameter: %s", name)
			}

			// Accept strings such as "1h" for duration parameters.

			switch existingValue.(type) {
			case time.Duration:
				if s, ok := value.(string); ok {
					if d, err := time.ParseDuration(s); err == nil {
						value = d
					}
				}
			}

			// A JSON remarshal resolves cases where applyParameters is a
			// result of unmarshal-into-interface, in which case non-scalar
			// values will not have the expected types; see:
			// https://golang.org/pkg/encoding/json/#Unmarshal. This remarshal
			// also results in a deep copy.

			marshaledValue, err := json.Marshal(value)
			if err != nil {
				continue
			}

			newValuePtr := reflect.New(reflect.TypeOf(existingValue))

			err = json.Unmarshal(marshaledValue, newValuePtr.Interface())
			if err != nil {
				if skipOnError {
					continue
				}
				return nil, errors.Tracef("unmarshal parameter %s failed: %s", name, err)
			}

			newValue := newValuePtr.Elem().Interface()

			// Perform type-specific validation for some cases.

			// TODO: require RemoteServerListSignaturePublicKey when
			// RemoteServerListURLs is set?

			switch v := newValue.(type) {
			case TransferURLs:
				err := v.DecodeAndValidate()
				if err != nil {
					if skipOnError {
						continue
					}
					return nil, errors.Trace(err)
				}
			case protocol.TunnelProtocols:
				if skipOnError {
					newValue = v.PruneInvalid()
				} else {
					err := v.Validate()
					if err != nil {
						return nil, errors.Trace(err)
					}
				}
			case protocol.TLSProfiles:
				if skipOnError {
					newValue = v.PruneInvalid(customTLSProfileNames)
				} else {
					err := v.Validate(customTLSProfileNames)
					if err != nil {
						return nil, errors.Trace(err)
					}
				}
			case protocol.LabeledTLSProfiles:

				if skipOnError {
					newValue = v.PruneInvalid(customTLSProfileNames)
				} else {
					err := v.Validate(customTLSProfileNames)
					if err != nil {
						return nil, errors.Trace(err)
					}
				}
			case protocol.QUICVersions:
				if skipOnError {
					newValue = v.PruneInvalid()
				} else {
					err := v.Validate()
					if err != nil {
						return nil, errors.Trace(err)
					}
				}
			case protocol.LabeledQUICVersions:
				if skipOnError {
					newValue = v.PruneInvalid()
				} else {
					err := v.Validate()
					if err != nil {
						return nil, errors.Trace(err)
					}
				}
			case protocol.CustomTLSProfiles:
				err := v.Validate()
				if err != nil {
					if skipOnError {
						continue
					}
					return nil, errors.Trace(err)
				}
			case KeyValues:
				err := v.Validate()
				if err != nil {
					if skipOnError {
						continue
					}
					return nil, errors.Trace(err)
				}
			case *BPFProgramSpec:
				if v != nil {
					err := v.Validate()
					if err != nil {
						if skipOnError {
							continue
						}
						return nil, errors.Trace(err)
					}
				}
			}

			// Enforce any minimums. Assumes defaultClientParameters[name]
			// exists.
			if defaultClientParameters[name].minimum != nil {
				valid := true
				switch v := newValue.(type) {
				case int:
					m, ok := defaultClientParameters[name].minimum.(int)
					if !ok || v < m {
						valid = false
					}
				case float64:
					m, ok := defaultClientParameters[name].minimum.(float64)
					if !ok || v < m {
						valid = false
					}
				case time.Duration:
					m, ok := defaultClientParameters[name].minimum.(time.Duration)
					if !ok || v < m {
						valid = false
					}
				default:
					if skipOnError {
						continue
					}
					return nil, errors.Tracef("unexpected parameter with minimum: %s", name)
				}
				if !valid {
					if skipOnError {
						continue
					}
					return nil, errors.Tracef("parameter below minimum: %s", name)
				}
			}

			parameters[name] = newValue

			count++
		}

		counts = append(counts, count)
	}

	snapshot := &clientParametersSnapshot{
		getValueLogger: p.getValueLogger,
		tag:            tag,
		parameters:     parameters,
	}

	p.snapshot.Store(snapshot)

	return counts, nil
}

// Get returns the current parameters.
//
// Values read from the current parameters are not deep copies and must be
// treated read-only.
//
// The returned ClientParametersAccessor may be used to read multiple related
// values atomically and consistently while the current set of values in
// ClientParameters may change concurrently.
//
// Get does not perform any heap allocations and is intended for repeated,
// direct, low-overhead invocations.
func (p *ClientParameters) Get() ClientParametersAccessor {
	return ClientParametersAccessor{
		snapshot: p.snapshot.Load().(*clientParametersSnapshot)}
}

// GetCustom returns the current parameters while also setting customizations
// for this instance.
//
// The properties of Get also apply to GetCustom: must be read-only; atomic
// and consisent view; no heap allocations.
//
// Customizations include:
//
// - customNetworkLatencyMultiplier, which overrides NetworkLatencyMultiplier
//   for this instance only.
//
func (p *ClientParameters) GetCustom(
	customNetworkLatencyMultiplier float64) ClientParametersAccessor {

	return ClientParametersAccessor{
		snapshot:                       p.snapshot.Load().(*clientParametersSnapshot),
		customNetworkLatencyMultiplier: customNetworkLatencyMultiplier,
	}
}

// clientParametersSnapshot is an atomic snapshot of the client parameter
// values. ClientParameters.Get will return a snapshot which may be used to
// read multiple related values atomically and consistently while the current
// snapshot in ClientParameters may change concurrently.
type clientParametersSnapshot struct {
	getValueLogger func(error)
	tag            string
	parameters     map[string]interface{}
}

// getValue sets target to the value of the named parameter.
//
// It is an error if the name is not found, target is not a pointer, or the
// type of target points to does not match the value.
//
// Any of these conditions would be a bug in the caller. getValue does not
// panic in these cases as the client is deployed as a library in various apps
// and the failure of Psiphon may not be a failure for the app process.
//
// Instead, errors are logged to the getValueLogger and getValue leaves the
// target unset, which will result in the caller getting and using a zero
// value of the requested type.
func (p *clientParametersSnapshot) getValue(name string, target interface{}) {

	value, ok := p.parameters[name]
	if !ok {
		if p.getValueLogger != nil {
			p.getValueLogger(errors.Tracef(
				"value %s not found", name))
		}
		return
	}

	valueType := reflect.TypeOf(value)

	if reflect.PtrTo(valueType) != reflect.TypeOf(target) {
		if p.getValueLogger != nil {
			p.getValueLogger(errors.Tracef(
				"value %s has unexpected type %s", name, valueType.Name()))
		}
		return
	}

	// Note: there is no deep copy of parameter values; the returned value may
	// share memory with the original and should not be modified.

	targetValue := reflect.ValueOf(target)

	if targetValue.Kind() != reflect.Ptr {
		p.getValueLogger(errors.Tracef(
			"target for value %s is not pointer", name))
		return
	}

	targetValue.Elem().Set(reflect.ValueOf(value))
}

// ClientParametersAccessor provides consistent, atomic access to client
// parameter values. Any customizations are applied transparently.
type ClientParametersAccessor struct {
	snapshot                       *clientParametersSnapshot
	customNetworkLatencyMultiplier float64
}

// Close clears internal references to large memory objects, allowing them to
// be garbage collected. Call Close when done using a
// ClientParametersAccessor, where memory footprint is a concern, and where
// the ClientParametersAccessor is not immediately going out of scope. After
// Close is called, all other ClientParametersAccessor functions will panic if
// called.
func (p ClientParametersAccessor) Close() {
	p.snapshot = nil
}

// Tag returns the tag associated with these parameters.
func (p ClientParametersAccessor) Tag() string {
	return p.snapshot.tag
}

// String returns a string parameter value.
func (p ClientParametersAccessor) String(name string) string {
	value := ""
	p.snapshot.getValue(name, &value)
	return value
}

func (p ClientParametersAccessor) Strings(name string) []string {
	value := []string{}
	p.snapshot.getValue(name, &value)
	return value
}

// Int returns an int parameter value.
func (p ClientParametersAccessor) Int(name string) int {
	value := int(0)
	p.snapshot.getValue(name, &value)
	return value
}

// Bool returns a bool parameter value.
func (p ClientParametersAccessor) Bool(name string) bool {
	value := false
	p.snapshot.getValue(name, &value)
	return value
}

// Float returns a float64 parameter value.
func (p ClientParametersAccessor) Float(name string) float64 {
	value := float64(0.0)
	p.snapshot.getValue(name, &value)
	return value
}

// WeightedCoinFlip returns the result of prng.FlipWeightedCoin using the
// specified float parameter as the probability input.
func (p ClientParametersAccessor) WeightedCoinFlip(name string) bool {
	var value float64
	p.snapshot.getValue(name, &value)
	return prng.FlipWeightedCoin(value)
}

// Duration returns a time.Duration parameter value. When the duration
// parameter has the useNetworkLatencyMultiplier flag, the
// NetworkLatencyMultiplier is applied to the returned value.
func (p ClientParametersAccessor) Duration(name string) time.Duration {
	value := time.Duration(0)
	p.snapshot.getValue(name, &value)

	defaultParameter, ok := defaultClientParameters[name]
	if value > 0 && ok && defaultParameter.flags&useNetworkLatencyMultiplier != 0 {

		multiplier := float64(0.0)

		if p.customNetworkLatencyMultiplier != 0.0 {
			multiplier = p.customNetworkLatencyMultiplier
		} else {
			p.snapshot.getValue(NetworkLatencyMultiplier, &multiplier)
		}

		if multiplier > 0.0 {
			value = time.Duration(float64(value) * multiplier)
		}

	}

	return value
}

// TunnelProtocols returns a protocol.TunnelProtocols parameter value.
// If there is a corresponding Probability value, a weighted coin flip
// will be performed and, depending on the result, the value or the
// parameter default will be returned.
func (p ClientParametersAccessor) TunnelProtocols(name string) protocol.TunnelProtocols {

	probabilityName := name + "Probability"
	_, ok := p.snapshot.parameters[probabilityName]
	if ok {
		probabilityValue := float64(1.0)
		p.snapshot.getValue(probabilityName, &probabilityValue)
		if !prng.FlipWeightedCoin(probabilityValue) {
			defaultParameter, ok := defaultClientParameters[name]
			if ok {
				defaultValue, ok := defaultParameter.value.(protocol.TunnelProtocols)
				if ok {
					value := make(protocol.TunnelProtocols, len(defaultValue))
					copy(value, defaultValue)
					return value
				}
			}
		}
	}

	value := protocol.TunnelProtocols{}
	p.snapshot.getValue(name, &value)
	return value
}

// TLSProfiles returns a protocol.TLSProfiles parameter value.
// If there is a corresponding Probability value, a weighted coin flip
// will be performed and, depending on the result, the value or the
// parameter default will be returned.
func (p ClientParametersAccessor) TLSProfiles(name string) protocol.TLSProfiles {

	probabilityName := name + "Probability"
	_, ok := p.snapshot.parameters[probabilityName]
	if ok {
		probabilityValue := float64(1.0)
		p.snapshot.getValue(probabilityName, &probabilityValue)
		if !prng.FlipWeightedCoin(probabilityValue) {
			defaultParameter, ok := defaultClientParameters[name]
			if ok {
				defaultValue, ok := defaultParameter.value.(protocol.TLSProfiles)
				if ok {
					value := make(protocol.TLSProfiles, len(defaultValue))
					copy(value, defaultValue)
					return value
				}
			}
		}
	}

	value := protocol.TLSProfiles{}
	p.snapshot.getValue(name, &value)
	return value
}

// LabeledTLSProfiles returns a protocol.TLSProfiles parameter value
// corresponding to the specified labeled set and label value. The return
// value is nil when no set is found.
func (p ClientParametersAccessor) LabeledTLSProfiles(name, label string) protocol.TLSProfiles {
	var value protocol.LabeledTLSProfiles
	p.snapshot.getValue(name, &value)
	return value[label]
}

// QUICVersions returns a protocol.QUICVersions parameter value.
// If there is a corresponding Probability value, a weighted coin flip
// will be performed and, depending on the result, the value or the
// parameter default will be returned.
func (p ClientParametersAccessor) QUICVersions(name string) protocol.QUICVersions {

	probabilityName := name + "Probability"
	_, ok := p.snapshot.parameters[probabilityName]
	if ok {
		probabilityValue := float64(1.0)
		p.snapshot.getValue(probabilityName, &probabilityValue)
		if !prng.FlipWeightedCoin(probabilityValue) {
			defaultParameter, ok := defaultClientParameters[name]
			if ok {
				defaultValue, ok := defaultParameter.value.(protocol.QUICVersions)
				if ok {
					value := make(protocol.QUICVersions, len(defaultValue))
					copy(value, defaultValue)
					return value
				}
			}
		}
	}

	value := protocol.QUICVersions{}
	p.snapshot.getValue(name, &value)
	return value
}

// LabeledQUICVersions returns a protocol.QUICVersions parameter value
// corresponding to the specified labeled set and label value. The return
// value is nil when no set is found.
func (p ClientParametersAccessor) LabeledQUICVersions(name, label string) protocol.QUICVersions {
	value := protocol.LabeledQUICVersions{}
	p.snapshot.getValue(name, &value)
	return value[label]
}

// TransferURLs returns a TransferURLs parameter value.
func (p ClientParametersAccessor) TransferURLs(name string) TransferURLs {
	value := TransferURLs{}
	p.snapshot.getValue(name, &value)
	return value
}

// RateLimits returns a common.RateLimits parameter value.
func (p ClientParametersAccessor) RateLimits(name string) common.RateLimits {
	value := common.RateLimits{}
	p.snapshot.getValue(name, &value)
	return value
}

// HTTPHeaders returns an http.Header parameter value.
func (p ClientParametersAccessor) HTTPHeaders(name string) http.Header {
	value := make(http.Header)
	p.snapshot.getValue(name, &value)
	return value
}

// CustomTLSProfileNames returns the CustomTLSProfile.Name fields for
// each profile in the CustomTLSProfiles parameter value.
func (p ClientParametersAccessor) CustomTLSProfileNames() []string {
	value := protocol.CustomTLSProfiles{}
	p.snapshot.getValue(CustomTLSProfiles, &value)
	names := make([]string, len(value))
	for i := 0; i < len(value); i++ {
		names[i] = value[i].Name
	}
	return names
}

// CustomTLSProfile returns the CustomTLSProfile fields with the specified
// Name field if it exists in the CustomTLSProfiles parameter value.
// Returns nil if not found.
func (p ClientParametersAccessor) CustomTLSProfile(name string) *protocol.CustomTLSProfile {
	value := protocol.CustomTLSProfiles{}
	p.snapshot.getValue(CustomTLSProfiles, &value)

	// Note: linear lookup -- assumes a short list

	for i := 0; i < len(value); i++ {
		if value[i].Name == name {
			return value[i]
		}
	}
	return nil
}

// KeyValues returns a KeyValues parameter value.
func (p ClientParametersAccessor) KeyValues(name string) KeyValues {
	value := KeyValues{}
	p.snapshot.getValue(name, &value)
	return value
}

// BPFProgram returns an assembled BPF program corresponding to a
// BPFProgramSpec parameter value. Returns nil in the case of any empty
// program.
func (p ClientParametersAccessor) BPFProgram(name string) (bool, string, []bpf.RawInstruction) {
	var value *BPFProgramSpec
	p.snapshot.getValue(name, &value)
	if value == nil {
		return false, "", nil
	}
	// Validation checks that Assemble is successful.
	rawInstructions, _ := value.Assemble()
	return true, value.Name, rawInstructions
}

// PacketManipulationSpecs returns a PacketManipulationSpecs parameter value.
func (p ClientParametersAccessor) PacketManipulationSpecs(name string) PacketManipulationSpecs {
	value := PacketManipulationSpecs{}
	p.snapshot.getValue(name, &value)
	return value
}

// ProtocolPacketManipulations returns a ProtocolPacketManipulations parameter value.
func (p ClientParametersAccessor) ProtocolPacketManipulations(name string) ProtocolPacketManipulations {
	value := make(ProtocolPacketManipulations)
	p.snapshot.getValue(name, &value)
	return value
}<|MERGE_RESOLUTION|>--- conflicted
+++ resolved
@@ -239,7 +239,9 @@
 	BPFServerTCPProbability                          = "BPFServerTCPProbability"
 	BPFClientTCPProgram                              = "BPFClientTCPProgram"
 	BPFClientTCPProbability                          = "BPFClientTCPProbability"
-<<<<<<< HEAD
+	ServerPacketManipulationSpecs                    = "ServerPacketManipulationSpecs"
+	ServerProtocolPacketManipulations                = "ServerProtocolPacketManipulations"
+	ServerPacketManipulationProbability              = "ServerPacketManipulationProbability"
 	FeedbackUploadURLs                               = "FeedbackUploadURLs"
 	FeedbackEncryptionPublicKey                      = "FeedbackEncryptionPublicKey"
 	FeedbackTacticsWaitPeriod                        = "FeedbackTacticsWaitPeriod"
@@ -247,11 +249,6 @@
 	FeedbackUploadRetryMinDelaySeconds               = "FeedbackUploadRetryMinDelaySeconds"
 	FeedbackUploadRetryMaxDelaySeconds               = "FeedbackUploadRetryMaxDelaySeconds"
 	FeedbackUploadTimeoutSeconds                     = "FeedbackUploadTimeoutSeconds"
-=======
-	ServerPacketManipulationSpecs                    = "ServerPacketManipulationSpecs"
-	ServerProtocolPacketManipulations                = "ServerProtocolPacketManipulations"
-	ServerPacketManipulationProbability              = "ServerPacketManipulationProbability"
->>>>>>> 1b9c4303
 )
 
 const (
@@ -509,7 +506,10 @@
 	BPFClientTCPProgram:     {value: (*BPFProgramSpec)(nil)},
 	BPFClientTCPProbability: {value: 0.5, minimum: 0.0},
 
-<<<<<<< HEAD
+	ServerPacketManipulationSpecs:       {value: PacketManipulationSpecs{}, flags: serverSideOnly},
+	ServerProtocolPacketManipulations:   {value: make(ProtocolPacketManipulations), flags: serverSideOnly},
+	ServerPacketManipulationProbability: {value: 0.5, minimum: 0.0, flags: serverSideOnly},
+
 	FeedbackUploadURLs:                 {value: TransferURLs{}},
 	FeedbackEncryptionPublicKey:        {value: ""},
 	FeedbackTacticsWaitPeriod:          {value: 5 * time.Second, minimum: 0 * time.Second, flags: useNetworkLatencyMultiplier},
@@ -517,11 +517,6 @@
 	FeedbackUploadRetryMinDelaySeconds: {value: 1 * time.Minute, minimum: time.Duration(0), flags: useNetworkLatencyMultiplier},
 	FeedbackUploadRetryMaxDelaySeconds: {value: 5 * time.Minute, minimum: 1 * time.Second, flags: useNetworkLatencyMultiplier},
 	FeedbackUploadTimeoutSeconds:       {value: 30 * time.Second, minimum: 0 * time.Second, flags: useNetworkLatencyMultiplier},
-=======
-	ServerPacketManipulationSpecs:       {value: PacketManipulationSpecs{}, flags: serverSideOnly},
-	ServerProtocolPacketManipulations:   {value: make(ProtocolPacketManipulations), flags: serverSideOnly},
-	ServerPacketManipulationProbability: {value: 0.5, minimum: 0.0, flags: serverSideOnly},
->>>>>>> 1b9c4303
 }
 
 // IsServerSideOnly indicates if the parameter specified by name is used
