--- conflicted
+++ resolved
@@ -140,13 +140,9 @@
 	// an unlikely possibility that this Add and the following Get don't see the
 	// same existing key/value state.
 
-<<<<<<< HEAD
-	if h.seedToTime.Add(key, time.Now(), TTL) == nil {
-=======
 	now := time.Now()
 
-	if h.seedToTime.Add(key, now, lrucache.DefaultExpiration) == nil {
->>>>>>> eb126213
+	if h.seedToTime.Add(key, now, TTL) == nil {
 		// Seed was not already in cache
 		// TODO: if TTL < SeedHistory.ClientIPTTL, use the shorter TTL here
 		h.seedToClientIP.Set(key, clientIP, lrucache.DefaultExpiration)
