/*
 * Copyright (c) 2021, Psiphon Inc.
 * All rights reserved.
 *
 * This program is free software: you can redistribute it and/or modify
 * it under the terms of the GNU General Public License as published by
 * the Free Software Foundation, either version 3 of the License, or
 * (at your option) any later version.
 *
 * This program is distributed in the hope that it will be useful,
 * but WITHOUT ANY WARRANTY; without even the implied warranty of
 * MERCHANTABILITY or FITNESS FOR A PARTICULAR PURPOSE.  See the
 * GNU General Public License for more details.
 *
 * You should have received a copy of the GNU General Public License
 * along with this program.  If not, see <http://www.gnu.org/licenses/>.
 *
 */

package psiphon

import (
	"context"
	"io/ioutil"
	"net/http"
	"os"
	"testing"
	"time"

	"github.com/Psiphon-Labs/psiphon-tunnel-core/psiphon/common"
	"github.com/Psiphon-Labs/psiphon-tunnel-core/psiphon/common/parameters"
	utls "github.com/refraction-networking/utls"
)

// MeekModeRelay and MeekModeObfuscatedRoundTrip are tested via meek protocol
// and tactics test cases.

func TestMeekModePlaintextRoundTrip(t *testing.T) {

	testDataDirName, err := ioutil.TempDir("", "psiphon-meek-mode-plaintext-round-trip-test")
	if err != nil {
		t.Fatalf("TempDir failed: %v", err)
	}
	defer os.RemoveAll(testDataDirName)

	serverName := "example.org"

	rootCAsFileName,
		rootCACertificatePin,
		serverCertificatePin,
		shutdown,
		serverAddr,
		dialer := initTestCertificatesAndWebServer(
		t, testDataDirName, serverName)
	defer shutdown()

	params, err := parameters.NewParameters(nil)
	if err != nil {
		t.Fatalf("parameters.NewParameters failed: %v", err)
	}

<<<<<<< HEAD
	tlsCache := common.WrapUtlsClientSessionCache(utls.NewLRUClientSessionCache(0), serverAddr)

	meekConfig := &MeekConfig{
		Parameters:            params,
		Mode:                  MeekModePlaintextRoundTrip,
		DialAddress:           serverAddr,
		UseHTTPS:              true,
		SNIServerName:         "not-" + serverName,
		VerifyServerName:      serverName,
		VerifyPins:            []string{rootCACertificatePin, serverCertificatePin},
		TLSClientSessionCache: tlsCache,
=======
	testCases := []struct {
		description      string
		meekMode         MeekMode
		verifyServerName string
		verifyPins       []string
	}{
		{
			meekMode:         MeekModePlaintextRoundTrip,
			verifyServerName: serverName,
			verifyPins:       []string{rootCACertificatePin, serverCertificatePin},
		},
		{
			meekMode:         MeekModeWrappedPlaintextRoundTrip,
			verifyServerName: "",
			verifyPins:       nil,
		},
>>>>>>> e0292529
	}

	for _, testCase := range testCases {
		t.Run(testCase.description, func(t *testing.T) {
			meekConfig := &MeekConfig{
				Parameters:       params,
				Mode:             testCase.meekMode,
				DialAddress:      serverAddr,
				UseHTTPS:         true,
				SNIServerName:    "not-" + serverName,
				VerifyServerName: testCase.verifyServerName,
				VerifyPins:       testCase.verifyPins,
			}

			dialConfig := &DialConfig{
				TrustedCACertificatesFilename: rootCAsFileName,
				CustomDialer:                  dialer,
			}

			for _, tlsFragmentClientHello := range []bool{false, true} {

				ctx, cancelFunc := context.WithTimeout(context.Background(), 1*time.Second)
				defer cancelFunc()

				meekConfig.TLSFragmentClientHello = tlsFragmentClientHello

				meekConn, err := DialMeek(ctx, meekConfig, dialConfig)
				if err != nil {
					t.Fatalf("DialMeek failed: %v", err)
				}

				client := &http.Client{
					Transport: meekConn,
				}

				response, err := client.Get("https://" + serverAddr + "/")
				if err != nil {
					t.Fatalf("http.Client.Get failed: %v", err)
				}
				response.Body.Close()

				if response.StatusCode != http.StatusOK {
					t.Fatalf("unexpected response code: %v", response.StatusCode)
				}

				err = meekConn.Close()
				if err != nil {
					t.Fatalf("MeekConn.Close failed: %v", err)
				}
			}
		})
	}
}<|MERGE_RESOLUTION|>--- conflicted
+++ resolved
@@ -59,19 +59,8 @@
 		t.Fatalf("parameters.NewParameters failed: %v", err)
 	}
 
-<<<<<<< HEAD
 	tlsCache := common.WrapUtlsClientSessionCache(utls.NewLRUClientSessionCache(0), serverAddr)
 
-	meekConfig := &MeekConfig{
-		Parameters:            params,
-		Mode:                  MeekModePlaintextRoundTrip,
-		DialAddress:           serverAddr,
-		UseHTTPS:              true,
-		SNIServerName:         "not-" + serverName,
-		VerifyServerName:      serverName,
-		VerifyPins:            []string{rootCACertificatePin, serverCertificatePin},
-		TLSClientSessionCache: tlsCache,
-=======
 	testCases := []struct {
 		description      string
 		meekMode         MeekMode
@@ -88,7 +77,6 @@
 			verifyServerName: "",
 			verifyPins:       nil,
 		},
->>>>>>> e0292529
 	}
 
 	for _, testCase := range testCases {
@@ -101,6 +89,7 @@
 				SNIServerName:    "not-" + serverName,
 				VerifyServerName: testCase.verifyServerName,
 				VerifyPins:       testCase.verifyPins,
+				TLSClientSessionCache: tlsCache,
 			}
 
 			dialConfig := &DialConfig{
