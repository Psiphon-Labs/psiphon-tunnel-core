package server

import (
	"fmt"
	"reflect"
	"strconv"
	"strings"
	"time"

	"github.com/Psiphon-Labs/psiphon-tunnel-core/psiphon/common/errors"
	"github.com/Psiphon-Labs/psiphon-tunnel-core/psiphon/common/inproxy"
	"github.com/Psiphon-Labs/psiphon-tunnel-core/psiphon/common/protocol"
	pb "github.com/Psiphon-Labs/psiphon-tunnel-core/psiphon/server/pb/psiphond"
	pbr "github.com/Psiphon-Labs/psiphon-tunnel-core/psiphon/server/pb/router"
	"google.golang.org/protobuf/proto"
	"google.golang.org/protobuf/types/known/timestamppb"
)

// protobufFieldGroupConfig defines which field groups each message needs
type protobufFieldGroupConfig struct {
	baseParams        bool
	dialParams        bool
	inproxyDialParams bool
}

// protobufMessageFieldGroups defines field group requirements for each message type
var protobufMessageFieldGroups = map[string]protobufFieldGroupConfig{
	"server_tunnel": {
		baseParams:        true,
		dialParams:        true,
		inproxyDialParams: true,
	},
	"unique_user": {
		baseParams: true,
	},
	"domain_bytes": {
		baseParams: true,
	},
	"server_blocklist_hit": {
		baseParams: true,
	},
	"server_load":          {},
	"server_load_protocol": {},
	"server_load_dns":      {},
	"irregular_tunnel": {
		baseParams: true,
	},
	"failed_tunnel": {
		baseParams:        true,
		dialParams:        true,
		inproxyDialParams: true,
	},
	"remote_server_list": {
		baseParams: true,
		dialParams: true,
	},
	"tactics": {
		baseParams: true,
		dialParams: true,
	},
	"inproxy_broker": {
		baseParams: true,
	},
	"dsl_relay_get_server_entries": {
		baseParams: true,
	},
}

// NewProtobufRoutedMessage returns a populated Router protobuf message.
func NewProtobufRoutedMessage(
	destinationPrefix string, msg proto.Message) (*pbr.Router, error) {

	md := msg.ProtoReflect().Descriptor()
	metric := md.Oneofs().ByName("metric")
	if metric == nil {
		return nil, errors.TraceNew("cannot find oneof field: metric")
	}

	messageType := string(md.FullName())

	metricType := msg.ProtoReflect().WhichOneof(metric).TextName()

	destination := strings.ToLower(strings.ReplaceAll(
		fmt.Sprintf("%s-%s-%s", destinationPrefix, md.Name(), metricType), "_", "-"))

	serialized, err := proto.Marshal(msg)
	if err != nil {
		return nil, errors.Trace(err)
	}

	return &pbr.Router{
		Destination: &destination,
		MessageType: &messageType,
		Key:         []byte(logHostID),
		Value:       serialized,
	}, nil
}

// newProtobufRoutedMessage returns a new pointer to a populated Router
// protobuf message. The error paths in this function should never be
// reached, but in rare cases where they do, instead of returning an error,
// we panic, and allow the existing recovery and logging message to capture
// the error.
func newProtobufRoutedMessage(msg proto.Message) *pbr.Router {

	routedMsg, err := NewProtobufRoutedMessage(logDestinationPrefix, msg)
	if err != nil {
		panic(err.Error())
	}

	return routedMsg
}

// newPsiphondProtobufMessageWrapper returns a new pointer to a Psiphond
// protobuf message with the common fields populated.
func newPsiphondProtobufMessageWrapper(ts *timestamppb.Timestamp, hostType string) *pb.Psiphond {
	wrapper := &pb.Psiphond{}

	// Set timestamp (current time if not provided)
	if ts == nil {
		ts = timestamppb.Now()
	}

	wrapper.Timestamp = ts
	wrapper.HostId = logHostID
	wrapper.HostBuildRev = logBuildRev
	wrapper.Provider = logHostProvider
	wrapper.HostType = hostType

	return wrapper
}

// logFieldsToProtobuf converts a LogFields map to a Psiphond wrapper message.
func logFieldsToProtobuf(logFields LogFields) []*pbr.Router {
	eventName, ok := logFields["event_name"].(string)
	if !ok {
		return nil
	}

	out := []*pbr.Router{}

	// Set timestamp (current time if not provided).
	var pbTimestamp *timestamppb.Timestamp
	if timestampStr, exists := logFields["timestamp"].(string); exists {
		if t, err := time.Parse(time.RFC3339, timestampStr); err == nil {
			pbTimestamp = timestamppb.New(t)
		}
	}

	// Set host_type from logFields if available.
	hostType, exists := logFields["host_type"].(string)
	if !exists {
		hostType = "psiphond"
	}

	psiphondWrapped := newPsiphondProtobufMessageWrapper(pbTimestamp, hostType)

	// Create and populate the specific metric message.
	switch eventName {
	case "server_tunnel":
		msg := &pb.ServerTunnel{}
		protobufPopulateMessage(logFields, msg, eventName)

		// Capture the tunnel ID once here to avoid looking it up for every sub-message.
		tunnelID := msg.TunnelId

		// Populate and append the initial server tunnel protobuf message.
		psiphondWrapped.Metric = &pb.Psiphond_ServerTunnel{ServerTunnel: msg}

		out = append(out, newProtobufRoutedMessage(psiphondWrapped))

		// If this message includes asn_dest_bytes_* maps, emit
		// one protobuf ServerTunnelASNDestBytes per ASN.
		if asnBytes, hasASNBytes := logFields["asn_dest_bytes"]; hasASNBytes {
			for asn, totalBytes := range asnBytes.(map[string]int64) {
				msg := &pb.ServerTunnelASNDestBytes{
					TunnelId:  tunnelID,
					DestAsn:   &asn,
					DestBytes: &totalBytes,
				}

				if value, exists := logFields["asn_dest_bytes_up_tcp"].(map[string]int64)[asn]; exists {
					msg.DestBytesUpTcp = &value
				}

				if value, exists := logFields["asn_dest_bytes_down_tcp"].(map[string]int64)[asn]; exists {
					msg.DestBytesDownTcp = &value
				}

				if value, exists := logFields["asn_dest_bytes_up_udp"].(map[string]int64)[asn]; exists {
					msg.DestBytesUpUdp = &value
				}

				if value, exists := logFields["asn_dest_bytes_down_udp"].(map[string]int64)[asn]; exists {
					msg.DestBytesDownUdp = &value
				}

				psiphondWrapped = newPsiphondProtobufMessageWrapper(pbTimestamp, hostType)
				psiphondWrapped.Metric = &pb.Psiphond_ServerTunnelAsnDestBytes{ServerTunnelAsnDestBytes: msg}

				out = append(out, newProtobufRoutedMessage(psiphondWrapped))
			}
		}

		// Return early with the slice of wrapped messages here to skip
		// extra append attempts at the end of this switch, since we've
		// manually appended all of the wrapper messages ourselves.
		return out
	case "unique_user":
		msg := &pb.UniqueUser{}
		protobufPopulateMessage(logFields, msg, eventName)
		psiphondWrapped.Metric = &pb.Psiphond_UniqueUser{UniqueUser: msg}
	case "domain_bytes":
		msg := &pb.DomainBytes{}
		protobufPopulateMessage(logFields, msg, eventName)
		psiphondWrapped.Metric = &pb.Psiphond_DomainBytes{DomainBytes: msg}
	case "server_load":
		if region, hasRegion := logFields["region"]; hasRegion {
			for _, proto := range append(protocol.SupportedTunnelProtocols, "ALL") {
				if _, exists := logFields[proto]; exists {
					protoStats := logFields[proto].(map[string]any)

					regionString := region.(string)
					msg := &pb.ServerLoadProtocol{
						Protocol: &proto,
						Region:   &regionString,
					}

					if value, exists := protoStats["accepted_clients"].(int64); exists {
						msg.AcceptedClients = &value
					}

					if value, exists := protoStats["established_clients"].(int64); exists {
						msg.EstablishedClients = &value
					}

					if psiphondWrapped == nil {
						psiphondWrapped = newPsiphondProtobufMessageWrapper(pbTimestamp, hostType)
					}

					psiphondWrapped.Metric = &pb.Psiphond_ServerLoadProtocol{ServerLoadProtocol: msg}

					out = append(out, newProtobufRoutedMessage(psiphondWrapped))
					psiphondWrapped = nil
				}
			}
		} else {
			msg := &pb.ServerLoad{}
			protobufPopulateMessage(logFields, msg, eventName)

			if psiphondWrapped == nil {
				psiphondWrapped = newPsiphondProtobufMessageWrapper(pbTimestamp, hostType)
			}

			psiphondWrapped.Metric = &pb.Psiphond_ServerLoad{ServerLoad: msg}
			out = append(out, newProtobufRoutedMessage(psiphondWrapped))
			psiphondWrapped = nil
		}

		if dnsCount, hasDNSCount := logFields["dns_count"]; hasDNSCount {
			for dns, count := range dnsCount.(map[string]int64) {
				dns = strings.ReplaceAll(dns, "-", ".")
				msg := &pb.ServerLoadDNS{
					DnsServer: &dns,
					DnsCount:  &count,
				}

				if value, exists := logFields["dns_failed_count"].(map[string]int64)[dns]; exists {
					msg.DnsFailedCount = &value
				}

				if value, exists := logFields["dns_duration"].(map[string]int64)[dns]; exists {
					msg.DnsDuration = &value
				}

				if value, exists := logFields["dns_failed_duration"].(map[string]int64)[dns]; exists {
					msg.DnsFailedDuration = &value
				}

				if psiphondWrapped == nil {
					psiphondWrapped = newPsiphondProtobufMessageWrapper(pbTimestamp, hostType)
				}

				psiphondWrapped.Metric = &pb.Psiphond_ServerLoadDns{ServerLoadDns: msg}
				out = append(out, newProtobufRoutedMessage(psiphondWrapped))
				psiphondWrapped = nil
			}
		}

		// Return early with the slice of wrapped messages here to skip
		// extra append attempts at the end of this switch, since we've
		// manually appended all of the wrapper messages ourselves.
		return out
	case "irregular_tunnel":
		msg := &pb.IrregularTunnel{}
		protobufPopulateMessage(logFields, msg, eventName)
		psiphondWrapped.Metric = &pb.Psiphond_IrregularTunnel{IrregularTunnel: msg}
	case "failed_tunnel":
		msg := &pb.FailedTunnel{}
		protobufPopulateMessage(logFields, msg, eventName)
		psiphondWrapped.Metric = &pb.Psiphond_FailedTunnel{FailedTunnel: msg}
	case "remote_server_list":
		msg := &pb.RemoteServerList{}
		protobufPopulateMessage(logFields, msg, eventName)
		psiphondWrapped.Metric = &pb.Psiphond_RemoteServerList{RemoteServerList: msg}
	case "panic":
		msg := &pb.ServerPanic{}
		protobufPopulateMessage(logFields, msg, eventName)
		psiphondWrapped.Metric = &pb.Psiphond_ServerPanic{ServerPanic: msg}
	case "tactics":
		msg := &pb.Tactics{}
		protobufPopulateMessage(logFields, msg, eventName)
		psiphondWrapped.Metric = &pb.Psiphond_Tactics{Tactics: msg}
	case "inproxy_broker":
		msg := &pb.InproxyBroker{}
		protobufPopulateMessage(logFields, msg, eventName)
		psiphondWrapped.Metric = &pb.Psiphond_InproxyBroker{InproxyBroker: msg}
	case "server_blocklist_hit":
		msg := &pb.ServerBlocklistHit{}
		protobufPopulateMessage(logFields, msg, eventName)
		psiphondWrapped.Metric = &pb.Psiphond_ServerBlocklist{ServerBlocklist: msg}
	}

	// Single append for all non-special cases.
	if psiphondWrapped != nil {
		out = append(out, newProtobufRoutedMessage(psiphondWrapped))
	}

	return out
}

// protobufPopulateBaseParams populates BaseParams from LogFields.
func protobufPopulateBaseParams(logFields LogFields) *pb.BaseParams {
	msg := &pb.BaseParams{}
	protobufPopulateMessageFromFields(logFields, msg)

	return msg
}

// protobufPopulateDialParams populates DialParams from LogFields.
func protobufPopulateDialParams(logFields LogFields) *pb.DialParams {
	msg := &pb.DialParams{}
	protobufPopulateMessageFromFields(logFields, msg)

	return msg
}

// protobufPopulateInproxyDialParams populates InproxyDialParams from LogFields.
func protobufPopulateInproxyDialParams(logFields LogFields) *pb.InproxyDialParams {
	msg := &pb.InproxyDialParams{}
	protobufPopulateMessageFromFields(logFields, msg)

	return msg
}

// protobufPopulateMessage is the single function that handles all protobuf message types.
func protobufPopulateMessage(logFields LogFields, msg proto.Message, eventName string) {
	config, exists := protobufMessageFieldGroups[eventName]
	if !exists {
		// Fallback to reflection-only population.
		protobufPopulateMessageFromFields(logFields, msg)
		return
	}

	// Populate field groups based on configuration.
	protobufPopulateFieldGroups(logFields, msg, config)

	// Populate remaining fields using reflection.
	protobufPopulateMessageFromFields(logFields, msg)
}

// protobufPopulateFieldGroups uses reflection to set field group sub-messages based on configuration.
func protobufPopulateFieldGroups(logFields LogFields, msg proto.Message, config protobufFieldGroupConfig) {
	msgReflectValue := reflect.ValueOf(msg)
	if msgReflectValue.Kind() != reflect.Pointer || msgReflectValue.IsNil() {
		return
	}
	msgValue := msgReflectValue.Elem()
	msgType := msgValue.Type()

	// Iterate through message fields to find and populate metadata fields.
	for i := 0; i < msgValue.NumField(); i++ {
		field := msgValue.Field(i)
		fieldType := msgType.Field(i)

		if !field.CanSet() {
			continue
		}

		switch fieldType.Name {
		case "BaseParams":
			if config.baseParams {
				field.Set(reflect.ValueOf(protobufPopulateBaseParams(logFields)))
			}
		case "DialParams":
			if config.dialParams {
				field.Set(reflect.ValueOf(protobufPopulateDialParams(logFields)))
			}
		case "InproxyDialParams":
			if config.inproxyDialParams {
				field.Set(reflect.ValueOf(protobufPopulateInproxyDialParams(logFields)))
			}
		}
	}
}

// protobufPopulateMessageFromFields uses reflection to populate protobuf message fields from LogFields.
func protobufPopulateMessageFromFields(logFields LogFields, msg proto.Message) {
	msgReflectValue := reflect.ValueOf(msg)
	if msgReflectValue.Kind() != reflect.Pointer || msgReflectValue.IsNil() {
		return
	}

	msgValue := msgReflectValue.Elem()
	msgType := msgValue.Type()

	for i := 0; i < msgValue.NumField(); i++ {
		field := msgValue.Field(i)
		fieldType := msgType.Field(i)

		if !field.CanSet() {
			continue
		}

		protoTag := fieldType.Tag.Get("protobuf")
		if protoTag == "" {
			continue
		}

		fieldName := getProtobufFieldName(protoTag)
		if fieldName == "" {
			continue
		}

		logValue, exists := logFields[fieldName]
		if !exists {
			continue
		}

		// Handle special field names that might be mapped differently.
		if err := setProtobufFieldValue(field, fieldType, logValue); err != nil {
			panic(fmt.Errorf("failed to set field value: %w", err))
		}
	}
}

// getProtobufFieldName extracts the field name from protobuf struct tag.
//
// Example:
// - in: "bytes,1,opt,name=host_metadata,json=hostMetadata,proto3"
// - out: "host_metadata"
func getProtobufFieldName(protoTag string) string {

	n := len(protoTag)

	// Process the input byte-by-byte to avoid allocations.

	for i := 0; i < n; {

		// Find the end of this comma-delimited part of the tag.
		j := i
		for j < n && protoTag[j] != ',' {
			j++
<<<<<<< HEAD
		}

		// Check for "name=" at the start of this part.
		if j-i >= 5 &&
			protoTag[i] == 'n' &&
			protoTag[i+1] == 'a' &&
			protoTag[i+2] == 'm' &&
			protoTag[i+3] == 'e' &&
			protoTag[i+4] == '=' {

			// Return the slice after "name=".
			return protoTag[i+5 : j]
		}

=======
		}

		// Check for "name=" at the start of this part.
		if j-i >= 5 &&
			protoTag[i] == 'n' &&
			protoTag[i+1] == 'a' &&
			protoTag[i+2] == 'm' &&
			protoTag[i+3] == 'e' &&
			protoTag[i+4] == '=' {

			// Return the slice after "name=".
			return protoTag[i+5 : j]
		}

>>>>>>> d8bb8c93
		// Skip to the start of next part of the tag.
		i = j + 1
	}

	return ""
}

// protobufConversionError represents an error during type conversion
type protobufConversionError struct {
	fieldName string
	fromType  string
	toType    string
	value     any
	err       error
}

func (e *protobufConversionError) Error() string {
	return fmt.Sprintf("failed to convert field %s from %s to %s (value: %v): %v",
		e.fieldName, e.fromType, e.toType, e.value, e.err)
}

// setProtobufFieldValue sets a protobuf field value from a LogFields value.
func setProtobufFieldValue(field reflect.Value, fieldType reflect.StructField, logValue any) error {
	if logValue == nil {
		return nil // Don't set anything for nil values
	}

	// Handle pointers by creating a new instance and setting recursively
	if field.Kind() == reflect.Ptr {
		return setProtobufPointerField(field, fieldType, logValue)
	}

	return setProtobufPrimitiveField(field, fieldType, logValue)
}

// setProtobufPointerField handles pointer fields by creating new instances
func setProtobufPointerField(field reflect.Value, fieldType reflect.StructField, logValue any) error {
	elemType := field.Type().Elem()

	// Special handling for timestamppb.Timestamp
	if elemType == reflect.TypeOf(timestamppb.Timestamp{}) {
		ts, err := protobufConvertToTimestamp(logValue)
		if err != nil {
			return err
		}

		if ts != nil {
			field.Set(reflect.ValueOf(ts))
		}

		return nil
	}

	// For primitive pointer types, create a new instance and set it
	newVal := reflect.New(elemType)
	err := setProtobufPrimitiveField(newVal.Elem(), fieldType, logValue)
	if err != nil {
		return err
	}

	field.Set(newVal)

	return nil
}

// setProtobufPrimitiveField handles non-pointer fields
func setProtobufPrimitiveField(field reflect.Value, fieldType reflect.StructField, logValue any) error {
	switch field.Kind() {
	case reflect.String:
		return setProtobufStringField(field, fieldType, logValue)
	case reflect.Int, reflect.Int32, reflect.Int64:
		return setProtobufIntField(field, fieldType, logValue)
	case reflect.Uint, reflect.Uint32, reflect.Uint64:
		return setProtobufUintField(field, fieldType, logValue)
	case reflect.Float64:
		return setProtobufFloat64Field(field, fieldType, logValue)
	case reflect.Bool:
		return setProtobufBoolField(field, fieldType, logValue)
	case reflect.Map:
		return setProtobufMapField(field, fieldType, logValue)
	case reflect.Slice:
		return setProtobufSliceField(field, fieldType, logValue)
	default:
		return &protobufConversionError{
			fieldName: fieldType.Name,
			fromType:  fmt.Sprintf("%T", logValue),
			toType:    field.Kind().String(),
			value:     logValue,
			err:       fmt.Errorf("unsupported field kind"),
		}
	}
}

func setProtobufStringField(field reflect.Value, fieldType reflect.StructField, logValue any) error {
	str, err := protobufConvertToString(logValue)
	if err != nil {
		return &protobufConversionError{
			fieldName: fieldType.Name,
			fromType:  fmt.Sprintf("%T", logValue),
			toType:    "string",
			value:     logValue,
			err:       err,
		}
	}

	// Handle special cases for string fields
	switch fieldType.Name {
	case "UpstreamProxyType":
		field.SetString(strings.ToLower(str))
	default:
		field.SetString(str)
	}

	return nil
}

func setProtobufIntField(field reflect.Value, fieldType reflect.StructField, logValue any) error {
	convErr := &protobufConversionError{
		fieldName: fieldType.Name,
		fromType:  fmt.Sprintf("%T", logValue),
		value:     logValue,
	}

	switch field.Kind() {
	case reflect.Int, reflect.Int64:
		// Because we extensively run on 64-bit architectures and protobuf
		// doesn't have the architecture switching int type, for consistency,
		// we always use int64 in our protos to represent int in go.
		convErr.toType = "int64"
	case reflect.Int32:
		convErr.toType = "int32"
	}

	val, err := protobufConvertToInt64(logValue)
	if err != nil {
		convErr.err = err
		return convErr
	}

	field.SetInt(val)
	return nil
}

func setProtobufUintField(field reflect.Value, fieldType reflect.StructField, logValue any) error {
	convErr := &protobufConversionError{
		fieldName: fieldType.Name,
		fromType:  fmt.Sprintf("%T", logValue),
		value:     logValue,
	}

	switch field.Kind() {
	case reflect.Uint, reflect.Uint64:
		// Because we extensively run on 64-bit architectures and protobuf
		// doesn't have the architecture switching int type, for consistency,
		// we always use uint64 in our protos to represent uint in go.
		convErr.toType = "uint64"
	case reflect.Uint32:
		convErr.toType = "uint32"
	}

	val, err := protobufConvertToUint64(logValue)
	if err != nil {
		convErr.err = err
		return convErr
	}

	field.SetUint(val)
	return nil
}

func setProtobufFloat64Field(field reflect.Value, fieldType reflect.StructField, logValue any) error {
	val, err := protobufConvertToFloat64(logValue)
	if err != nil {
		return &protobufConversionError{
			fieldName: fieldType.Name,
			fromType:  fmt.Sprintf("%T", logValue),
			toType:    "float64",
			value:     logValue,
			err:       err,
		}
	}

	field.SetFloat(val)
	return nil
}

func setProtobufBoolField(field reflect.Value, fieldType reflect.StructField, logValue any) error {
	val, err := protobufConvertToBool(logValue)
	if err != nil {
		return &protobufConversionError{
			fieldName: fieldType.Name,
			fromType:  fmt.Sprintf("%T", logValue),
			toType:    "bool",
			value:     logValue,
			err:       err,
		}
	}

	field.SetBool(val)
	return nil
}

func setProtobufMapField(field reflect.Value, fieldType reflect.StructField, logValue any) error {
	mapValue, ok := logValue.(map[string]int64)
	if !ok {
		return &protobufConversionError{
			fieldName: fieldType.Name,
			fromType:  fmt.Sprintf("%T", logValue),
			toType:    "map[string]int64",
			value:     logValue,
			err:       fmt.Errorf("expected map[string]int64"),
		}
	}

	newMap := reflect.MakeMap(field.Type())

	for k, v := range mapValue {
		newMap.SetMapIndex(reflect.ValueOf(k), reflect.ValueOf(v))
	}

	field.Set(newMap)
	return nil
}

func setProtobufSliceField(field reflect.Value, fieldType reflect.StructField, logValue any) error {
	switch sliceValue := logValue.(type) {
	case []any:
		newSlice := make([]string, 0, len(sliceValue))
		for i, elem := range sliceValue {
			str, ok := elem.(string)
			if !ok {
				return &protobufConversionError{
					fieldName: fieldType.Name,
					fromType:  fmt.Sprintf("%T", elem),
					toType:    "string",
					value:     elem,
					err:       fmt.Errorf("slice element at index %d is not a string", i),
				}
			}
			newSlice = append(newSlice, str)
		}

		field.Set(reflect.ValueOf(newSlice))

	case []string:
		field.Set(reflect.ValueOf(sliceValue))

	case inproxy.PortMappingTypes:
		newSlice := make([]string, 0, len(sliceValue))
		for _, elem := range sliceValue {
			newSlice = append(newSlice, inproxy.PortMappingType(elem).String())
		}

		field.Set(reflect.ValueOf(newSlice))

	case inproxy.ICECandidateTypes:
		newSlice := make([]string, 0, len(sliceValue))
		for _, elem := range sliceValue {
			newSlice = append(newSlice, inproxy.PortMappingType(elem).String())
		}

		field.Set(reflect.ValueOf(newSlice))

	default:
		return &protobufConversionError{
			fieldName: fieldType.Name,
			fromType:  fmt.Sprintf("%T", logValue),
			toType:    "[]string",
			value:     logValue,
			err:       fmt.Errorf("expected []any or []string"),
		}
	}

	return nil
}

func protobufConvertToString(value any) (string, error) {
	switch v := value.(type) {
	case string:
		return v, nil

	case fmt.Stringer:
		return v.String(), nil

	default:
		return "", fmt.Errorf("cannot convert %T to string", value)
	}
}

func protobufConvertToInt64(value any) (int64, error) {
	switch v := value.(type) {
	case int64:
		return v, nil

	case int:
		return int64(v), nil

	case int32:
		return int64(v), nil

	case string:
		if v == "" {
			return 0, fmt.Errorf("cannot convert empty string to int64")
		}

		return strconv.ParseInt(v, 10, 64)

	case float64:
		// Only allow conversion if it's a whole number
		if v == float64(int64(v)) {
			return int64(v), nil
		}

		return 0, fmt.Errorf("float64 %f is not a whole number", v)

	case time.Duration:
		return int64(v), nil

	default:
		return 0, fmt.Errorf("cannot convert %T to int64", value)
	}
}

func protobufConvertToUint64(value any) (uint64, error) {
	switch v := value.(type) {
	case uint64:
		return v, nil

	case uint:
		return uint64(v), nil

	case uint32:
		return uint64(v), nil

	case int:
		if v < 0 {
			return 0, fmt.Errorf("cannot convert negative int %d to uint64", v)
		}

		return uint64(v), nil

	case int64:
		if v < 0 {
			return 0, fmt.Errorf("cannot convert negative int64 %d to uint64", v)
		}

		return uint64(v), nil

	case string:
		if v == "" {
			return 0, fmt.Errorf("cannot convert empty string to uint64")
		}

		return strconv.ParseUint(v, 10, 64)

	default:
		return 0, fmt.Errorf("cannot convert %T to uint64", value)
	}
}

func protobufConvertToFloat64(value any) (float64, error) {
	switch v := value.(type) {
	case float64:
		return v, nil

	case float32:
		return float64(v), nil

	case int:
		return float64(v), nil

	case int64:
		return float64(v), nil

	case string:
		if v == "" {
			return 0, fmt.Errorf("cannot convert empty string to float64")
		}

		return strconv.ParseFloat(v, 64)

	default:
		return 0, fmt.Errorf("cannot convert %T to float64", value)
	}
}

func protobufConvertToBool(value any) (bool, error) {
	switch v := value.(type) {
	case bool:
		return v, nil

	case string:
		switch strings.ToLower(strings.TrimSpace(v)) {
		case "true", "1", "yes", "on":
			return true, nil

		case "false", "0", "no", "off", "":
			return false, nil

		default:
			return false, fmt.Errorf("cannot convert string %q to bool", v)
		}
	case int:
		return v != 0, nil

	case int64:
		return v != 0, nil

	default:
		return false, fmt.Errorf("cannot convert %T to bool", value)
	}
}

func protobufConvertToTimestamp(value any) (*timestamppb.Timestamp, error) {
	switch v := value.(type) {
	case string:
		if v == "" || v == "None" {
			return nil, nil
		}

		var err error
		var t time.Time
		for _, format := range []string{
			time.RFC3339Nano,
			"2006-01-02T15:04:05.999999999Z0700", // ISO8601 w/ optional TZ offset; up to nanosecond precision.
		} {
			if t, err = time.Parse(format, v); err == nil {
				break
			}
		}
		if err != nil {
			return nil, fmt.Errorf("cannot parse timestamp string %q", v)
		}

		return timestamppb.New(t), nil

	case time.Time:
		if v.IsZero() {
			return nil, nil
		}

		return timestamppb.New(v), nil

	case *time.Time:
		if v == nil || v.IsZero() {
			return nil, nil
		}

		return timestamppb.New(*v), nil

	default:
		return nil, fmt.Errorf("cannot convert %T to timestamp", value)
	}
}<|MERGE_RESOLUTION|>--- conflicted
+++ resolved
@@ -461,7 +461,6 @@
 		j := i
 		for j < n && protoTag[j] != ',' {
 			j++
-<<<<<<< HEAD
 		}
 
 		// Check for "name=" at the start of this part.
@@ -476,22 +475,6 @@
 			return protoTag[i+5 : j]
 		}
 
-=======
-		}
-
-		// Check for "name=" at the start of this part.
-		if j-i >= 5 &&
-			protoTag[i] == 'n' &&
-			protoTag[i+1] == 'a' &&
-			protoTag[i+2] == 'm' &&
-			protoTag[i+3] == 'e' &&
-			protoTag[i+4] == '=' {
-
-			// Return the slice after "name=".
-			return protoTag[i+5 : j]
-		}
-
->>>>>>> d8bb8c93
 		// Skip to the start of next part of the tag.
 		i = j + 1
 	}
