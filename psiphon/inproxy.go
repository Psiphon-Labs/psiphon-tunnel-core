/*
 * Copyright (c) 2023, Psiphon Inc.
 * All rights reserved.
 *
 * This program is free software: you can redistribute it and/or modify
 * it under the terms of the GNU General Public License as published by
 * the Free Software Foundation, either version 3 of the License, or
 * (at your option) any later version.
 *
 * This program is distributed in the hope that it will be useful,
 * but WITHOUT ANY WARRANTY; without even the implied warranty of
 * MERCHANTABILITY or FITNESS FOR A PARTICULAR PURPOSE.  See the
 * GNU General Public License for more details.
 *
 * You should have received a copy of the GNU General Public License
 * along with this program.  If not, see <http://www.gnu.org/licenses/>.
 *
 */

package psiphon

import (
	"bytes"
	"context"
	"encoding/binary"
	std_errors "errors"
	"fmt"
	"io"
	"net"
	"net/http"
	"net/netip"
	"strconv"
	"sync"
	"sync/atomic"
	"syscall"
	"time"

	"github.com/Psiphon-Labs/psiphon-tunnel-core/psiphon/common"
	"github.com/Psiphon-Labs/psiphon-tunnel-core/psiphon/common/errors"
	"github.com/Psiphon-Labs/psiphon-tunnel-core/psiphon/common/fragmentor"
	"github.com/Psiphon-Labs/psiphon-tunnel-core/psiphon/common/inproxy"
	"github.com/Psiphon-Labs/psiphon-tunnel-core/psiphon/common/parameters"
	"github.com/Psiphon-Labs/psiphon-tunnel-core/psiphon/common/prng"
	"github.com/Psiphon-Labs/psiphon-tunnel-core/psiphon/common/protocol"
	"github.com/Psiphon-Labs/psiphon-tunnel-core/psiphon/common/resolver"
	utls "github.com/Psiphon-Labs/utls"
	"github.com/cespare/xxhash"
	"golang.org/x/net/bpf"
)

// InproxyBrokerClientManager manages an InproxyBrokerClientInstance, an
// in-proxy broker client, and its associated broker dial parameters, that
// may be shared by multiple client dials or proxy instances. There is no
// explicit close operation for the managed InproxyBrokerClientInstance.
//
// Once used, the current InproxyBrokerClientInstance and its broker client is
// left actively connected to the broker, to minimize transport round trips
// for additional requests.
//
// The InproxyBrokerClientManager and its components implement a replay system
// for broker client dials. As one broker client is shared access multiple
// client in-proxy dials, the broker dial parameters are replayed
// independently from tunnel dial parameters.
//
// The NewInproxyBrokerClientInstance layer provides a fixed association
// between a broker client and its broker dial parameters, ensuring that
// in-proxy success/failure callbacks reference the correct replay parameters
// when setting or clearing replay.
//
// A new InproxyBrokerClientInstance, including the broker dial parameters and
// broker client, is instantiated when the active network ID changes, using
// tactics for the new network.
type InproxyBrokerClientManager struct {
	config  *Config
	isProxy bool

	mutex                sync.Mutex
	brokerSelectCount    int
	networkID            string
	brokerClientInstance *InproxyBrokerClientInstance
}

// NewInproxyBrokerClientManager creates a new InproxyBrokerClientManager.
// NewInproxyBrokerClientManager does not perform any network operations; the
// managed InproxyBrokerClientInstance is initialized when used for a round
// trip.
func NewInproxyBrokerClientManager(
	config *Config, isProxy bool) *InproxyBrokerClientManager {

	b := &InproxyBrokerClientManager{
		config:  config,
		isProxy: isProxy,
	}

	// b.brokerClientInstance is initialized on demand, when getBrokerClient
	// is called.

	return b
}

// TacticsApplied implements the TacticsAppliedReceiver interface, and is
// called when tactics have changed, which triggers a broker client reset in
// order to apply potentially changed parameters.
func (b *InproxyBrokerClientManager) TacticsApplied() error {

	b.mutex.Lock()
	defer b.mutex.Unlock()

	// Don't reset when not yet initialized; b.brokerClientInstance is
	// initialized only on demand.
	if b.brokerClientInstance == nil {
		return nil
	}

	// TODO: as a future future enhancement, don't reset when the tactics
	// brokerSpecs.Hash() is unchanged?

	return errors.Trace(b.reset(resetBrokerClientReasonTacticsApplied))
}

// GetBrokerClient returns the current, shared broker client and its
// corresponding dial parametrers (for metrics logging). If there is no
// current broker client, if the network ID differs from the network ID
// associated with the previous broker client, a new broker client is
// initialized.
func (b *InproxyBrokerClientManager) GetBrokerClient(
	networkID string) (*inproxy.BrokerClient, *InproxyBrokerDialParameters, error) {

	b.mutex.Lock()
	defer b.mutex.Unlock()

	if b.brokerClientInstance == nil || b.networkID != networkID {
		err := b.reset(resetBrokerClientReasonInit)
		if err != nil {
			return nil, nil, errors.Trace(err)
		}
	}

	// The b.brokerClientInstance.brokerClient is wired up to refer back to
	// b.brokerClientInstance.brokerDialParams/roundTripper, etc.

	return b.brokerClientInstance.brokerClient,
		b.brokerClientInstance.brokerDialParams,
		nil
}

func (b *InproxyBrokerClientManager) resetBrokerClientOnRoundTripperFailed(
	brokerClientInstance *InproxyBrokerClientInstance) error {

	b.mutex.Lock()
	defer b.mutex.Unlock()

	if b.brokerClientInstance != brokerClientInstance {
		// Ignore the reset if the signal comes from the non-current
		// brokerClientInstance, which may occur when multiple in-flight
		// round trips fail in close proximity.
		return nil
	}

	return errors.Trace(b.reset(resetBrokerClientReasonRoundTripperFailed))
}

func (b *InproxyBrokerClientManager) resetBrokerClientOnNoMatch(
	brokerClientInstance *InproxyBrokerClientInstance) error {

	// Ignore the no match callback for proxies. For personal pairing, the
	// broker rotation scheme has clients moving brokers to find relatively
	// static proxies. For common pairing, we want to achieve balanced supply
	// across brokers.
	//
	// Currently, inproxy.BrokerDialCoordinator.BrokerClientNoMatch is only
	// wired up for clients, but this check ensures it'll still be ignored in
	// case that changes.
	if b.isProxy {
		return nil
	}

	if b.brokerClientInstance != brokerClientInstance {
		// See comment for same logic in resetBrokerClientOnRoundTripperFailed.
		return nil
	}

	p := b.config.GetParameters().Get()
	defer p.Close()

	probability := parameters.InproxyClientNoMatchFailoverProbability
	if b.config.IsInproxyPersonalPairingMode() {
		probability = parameters.InproxyClientNoMatchFailoverPersonalProbability
	}
	if !p.WeightedCoinFlip(probability) {
		return nil
	}

	return errors.Trace(b.reset(resetBrokerClientReasonRoundNoMatch))
}

type resetBrokerClientReason int

const (
	resetBrokerClientReasonInit resetBrokerClientReason = iota + 1
	resetBrokerClientReasonTacticsApplied
	resetBrokerClientReasonRoundTripperFailed
	resetBrokerClientReasonRoundNoMatch
)

func (b *InproxyBrokerClientManager) reset(reason resetBrokerClientReason) error {

	// Assumes b.mutex lock is held.

	if b.brokerClientInstance != nil {

		// Close the existing broker client. This will close all underlying
		// network connections, interrupting any in-flight requests. This
		// close is invoked in the resetBrokerClientOnRoundTripperFailed
		// case, where it's expected that the round tripped has permanently
		// failed.

		b.brokerClientInstance.Close()
	}

	// b.brokerSelectCount tracks the number of broker resets and is used to
	// iterate over the brokers in a deterministic rotation when running in
	// personal pairing mode.

	switch reason {
	case resetBrokerClientReasonInit,
		resetBrokerClientReasonTacticsApplied:
		b.brokerSelectCount = 0

	case resetBrokerClientReasonRoundTripperFailed,
		resetBrokerClientReasonRoundNoMatch:
		b.brokerSelectCount += 1
	}

	// Any existing broker client is removed, even if
	// NewInproxyBrokerClientInstance fails. This ensures, for example, that
	// an existing broker client is removed when its spec is no longer
	// available in tactics.
	b.networkID = ""
	b.brokerClientInstance = nil

	networkID := b.config.GetNetworkID()

	brokerClientInstance, err := NewInproxyBrokerClientInstance(
		b.config,
		b,
		networkID,
		b.isProxy,
		b.brokerSelectCount,
		reason == resetBrokerClientReasonRoundNoMatch)
	if err != nil {
		return errors.Trace(err)
	}

	b.networkID = networkID
	b.brokerClientInstance = brokerClientInstance

	return nil
}

// InproxyBrokerClientInstance pairs an inproxy.BrokerClient instance with an
// implementation of the inproxy.BrokerDialCoordinator interface and the
// associated, underlying broker dial parameters. InproxyBrokerClientInstance
// implements broker client dial replay.
type InproxyBrokerClientInstance struct {
	config                        *Config
	brokerClientManager           *InproxyBrokerClientManager
	networkID                     string
	brokerClientPrivateKey        inproxy.SessionPrivateKey
	brokerClient                  *inproxy.BrokerClient
	brokerPublicKey               inproxy.SessionPublicKey
	brokerRootObfuscationSecret   inproxy.ObfuscationSecret
	brokerDialParams              *InproxyBrokerDialParameters
	replayEnabled                 bool
	isReplay                      bool
	roundTripper                  *InproxyBrokerRoundTripper
	personalCompartmentIDs        []inproxy.ID
	commonCompartmentIDs          []inproxy.ID
	sessionHandshakeTimeout       time.Duration
	announceRequestTimeout        time.Duration
	announceDelay                 time.Duration
	announceDelayJitter           float64
	answerRequestTimeout          time.Duration
	offerRequestTimeout           time.Duration
	offerRequestPersonalTimeout   time.Duration
	offerRetryDelay               time.Duration
	offerRetryJitter              float64
	relayedPacketRequestTimeout   time.Duration
	replayRetainFailedProbability float64
	replayUpdateFrequency         time.Duration
	retryOnFailedPeriod           time.Duration

	mutex           sync.Mutex
	lastStoreReplay time.Time
	lastSuccess     time.Time
}

// NewInproxyBrokerClientInstance creates a new InproxyBrokerClientInstance.
// NewInproxyBrokerClientManager does not perform any network operations; the
// new InproxyBrokerClientInstance is initialized when used for a round
// trip.
func NewInproxyBrokerClientInstance(
	config *Config,
	brokerClientManager *InproxyBrokerClientManager,
	networkID string,
	isProxy bool,
	brokerSelectCount int,
	resetReasonNoMatch bool) (*InproxyBrokerClientInstance, error) {

	p := config.GetParameters().Get()
	defer p.Close()

	// Select common or personal compartment IDs. Clients must provide at
	// least on compartment ID.

	commonCompartmentIDs, personalCompartmentIDs, err :=
		prepareInproxyCompartmentIDs(config, p, isProxy)
	if err != nil {
		return nil, errors.Trace(err)
	}
	if !isProxy && len(commonCompartmentIDs) == 0 && len(personalCompartmentIDs) == 0 {
		return nil, errors.TraceNew("no compartment IDs")
	}
	if len(personalCompartmentIDs) > 1 {
		return nil, errors.TraceNew("unexpected multiple personal compartment IDs")
	}

	// Select the broker to use, optionally favoring brokers with replay data.
	// In the InproxyBrokerSpecs calls, the first non-empty tactics parameter
	// list is used.
	//
	// Optional broker specs may be used to specify broker(s) dedicated to
	// personal pairing, a configuration which can be used to reserve more
	// capacity for personal pairing, given the simple rendezvous scheme below.

	brokerSpecs := getInproxyBrokerSpecs(config, p, isProxy)
	if len(brokerSpecs) == 0 {
		return nil, errors.TraceNew("no broker specs")
	}

	// Select a broker.

	// In common pairing mode, the available brokers are shuffled before
	// selection, for random load balancing. Brokers with available dial
	// parameter replay data are preferred. When rotating brokers due to a no
	// match, the available replay data is ignored to increase the chance of
	// selecting a different broker.
	//
	// In personal pairing mode, arrange for the proxy and client to
	// rendezvous at the same broker by shuffling based on the shared
	// personal compartment ID. Both the client and proxy will select the
	// same initial broker, and fail over to other brokers in the same order.
	// By design, clients will move between brokers aggressively, rotating on
	// no-match responses and applying a shorter client offer timeout; while
	// proxies will remain in place in order to be found. Since rendezvous
	// depends on the ordering, each broker is selected in shuffle order;
	// dial parameter replay data is used when available but not considered
	// in selection ordering. The brokerSelectCount input is used to
	// progressively index into the list of shuffled brokers.
	//
	// Potential future enhancements:
	//
	// - Use brokerSelectCount in the common pairing case as well, to ensure
	//   that a no-match reset always selects a different broker; but, unlike
	//   the personal pairing logic, still prefer brokers with replay rather
	//   than following a strict shuffle order.
	//
	// - The common pairing no match broker rotation is intended to partially
	//   mitigate poor common proxy load balancing that can leave a broker
	//   with little proxy supply. A more robust mitigation would be to make
	//   proxies distribute announcements across multiple or even all brokers.

	personalPairing := len(personalCompartmentIDs) > 0

	// In the following cases, don't shuffle or otherwise mutate the original
	// broker spec slice, as it is a tactics parameter.

	if personalPairing {

		if len(personalCompartmentIDs[0]) < prng.SEED_LENGTH {
			// Both inproxy.ID and prng.SEED_LENGTH are 32 bytes.
			return nil, errors.TraceNew("unexpected ID length")
		}

		seed := prng.Seed(personalCompartmentIDs[0][0:prng.SEED_LENGTH])
		PRNG := prng.NewPRNGWithSeed(&seed)

		permutedIndexes := PRNG.Perm(len(brokerSpecs))
		selectedIndex := permutedIndexes[brokerSelectCount%len(permutedIndexes)]
		brokerSpecs = brokerSpecs[selectedIndex : selectedIndex+1]

	} else {

		permutedIndexes := prng.Perm(len(brokerSpecs))
		shuffledBrokerSpecs := make(parameters.InproxyBrokerSpecsValue, len(brokerSpecs))
		for i, index := range permutedIndexes {
			shuffledBrokerSpecs[i] = brokerSpecs[index]
		}
		brokerSpecs = shuffledBrokerSpecs
	}

	selectFirstCandidate := resetReasonNoMatch || personalPairing

	// Replay broker dial parameters.

	// In selectFirstCandidate cases, SelectCandidateWithNetworkReplayParameters
	// will always select the first candidate, returning corresponding replay
	// data when available. Otherwise, SelectCandidateWithNetworkReplayParameters
	// iterates over the shuffled candidates and returns the first with replay data.

	var brokerSpec *parameters.InproxyBrokerSpec
	var brokerDialParams *InproxyBrokerDialParameters

	// Replay is disabled when the TTL, InproxyReplayBrokerDialParametersTTL,
	// is 0.
	now := time.Now()
	ttl := p.Duration(parameters.InproxyReplayBrokerDialParametersTTL)

	replayEnabled := ttl > 0 &&
		!config.DisableReplay &&
		prng.FlipWeightedCoin(p.Float(parameters.InproxyReplayBrokerDialParametersProbability))

	if replayEnabled {
		brokerSpec, brokerDialParams, err =
			SelectCandidateWithNetworkReplayParameters[parameters.InproxyBrokerSpec, InproxyBrokerDialParameters](
				networkID,
				selectFirstCandidate,
				brokerSpecs,
				func(spec *parameters.InproxyBrokerSpec) string { return spec.BrokerPublicKey },
				func(spec *parameters.InproxyBrokerSpec, dialParams *InproxyBrokerDialParameters) bool {
					return dialParams.LastUsedTimestamp.After(now.Add(-ttl)) &&
						bytes.Equal(dialParams.LastUsedBrokerSpecHash, hashBrokerSpec(spec))
				})
		if err != nil {
			NoticeWarning("SelectCandidateWithNetworkReplayParameters failed: %v", errors.Trace(err))
			// Continue without replay
		}
	}

	// Select the first broker in the shuffle when replay is not enabled or in
	// case SelectCandidateWithNetworkReplayParameters fails.
	if brokerSpec == nil {
		brokerSpec = brokerSpecs[0]
	}

	// Generate new broker dial parameters if not replaying. Later, isReplay
	// is used to report the replay metric.

	isReplay := brokerDialParams != nil

	if !isReplay {
		brokerDialParams, err = MakeInproxyBrokerDialParameters(config, p, networkID, brokerSpec)
		if err != nil {
			return nil, errors.Trace(err)
		}
	} else {
		brokerDialParams.brokerSpec = brokerSpec
		err := brokerDialParams.prepareDialConfigs(config, p, networkID, true, nil)
		if err != nil {
			return nil, errors.Trace(err)
		}
	}

	// Load broker key material.

	brokerPublicKey, err := inproxy.SessionPublicKeyFromString(brokerSpec.BrokerPublicKey)
	if err != nil {
		return nil, errors.Trace(err)
	}
	brokerRootObfuscationSecret, err := inproxy.ObfuscationSecretFromString(brokerSpec.BrokerRootObfuscationSecret)
	if err != nil {
		return nil, errors.Trace(err)
	}

	roundTripper := NewInproxyBrokerRoundTripper(p, brokerDialParams)

	// Clients always generate an ephemeral session key pair. Proxies may opt
	// to use a long-lived key pair for proxied traffic attribution.

	var brokerClientPrivateKey inproxy.SessionPrivateKey
	if isProxy && config.InproxyProxySessionPrivateKey != "" {
		brokerClientPrivateKey, err = inproxy.SessionPrivateKeyFromString(config.InproxyProxySessionPrivateKey)
		if err != nil {
			return nil, errors.Trace(err)
		}
	} else {
		brokerClientPrivateKey, err = inproxy.GenerateSessionPrivateKey()
		if err != nil {
			return nil, errors.Trace(err)
		}
	}

	// InproxyBrokerClientInstance implements the
	// inproxy.BrokerDialCoordinator interface and passes itself to
	// inproxy.NewBrokerClient in order to provide the round tripper, key
	// material, compartment IDs, timeouts, and other configuration to the
	// in-proxy broker client.
	//
	// Timeouts are not replayed, but snapshots are stored in the
	// InproxyBrokerClientInstance for efficient lookup.

	b := &InproxyBrokerClientInstance{
		config:                      config,
		brokerClientManager:         brokerClientManager,
		networkID:                   networkID,
		brokerClientPrivateKey:      brokerClientPrivateKey,
		brokerPublicKey:             brokerPublicKey,
		brokerRootObfuscationSecret: brokerRootObfuscationSecret,
		brokerDialParams:            brokerDialParams,
		replayEnabled:               replayEnabled,
		isReplay:                    isReplay,
		roundTripper:                roundTripper,
		personalCompartmentIDs:      personalCompartmentIDs,
		commonCompartmentIDs:        commonCompartmentIDs,

		sessionHandshakeTimeout:       p.Duration(parameters.InproxySessionHandshakeRoundTripTimeout),
		announceRequestTimeout:        p.Duration(parameters.InproxyProxyAnnounceRequestTimeout),
		announceDelay:                 p.Duration(parameters.InproxyProxyAnnounceDelay),
		announceDelayJitter:           p.Float(parameters.InproxyProxyAnnounceDelayJitter),
		answerRequestTimeout:          p.Duration(parameters.InproxyProxyAnswerRequestTimeout),
		offerRequestTimeout:           p.Duration(parameters.InproxyClientOfferRequestTimeout),
		offerRequestPersonalTimeout:   p.Duration(parameters.InproxyClientOfferRequestPersonalTimeout),
		offerRetryDelay:               p.Duration(parameters.InproxyClientOfferRetryDelay),
		offerRetryJitter:              p.Float(parameters.InproxyClientOfferRetryJitter),
		relayedPacketRequestTimeout:   p.Duration(parameters.InproxyClientRelayedPacketRequestTimeout),
		replayRetainFailedProbability: p.Float(parameters.InproxyReplayBrokerRetainFailedProbability),
		replayUpdateFrequency:         p.Duration(parameters.InproxyReplayBrokerUpdateFrequency),
	}

	if isProxy && !config.IsInproxyPersonalPairingMode() {
		// This retry is applied only for proxies and only in common pairing
		// mode. See comment in BrokerClientRoundTripperFailed.
		b.retryOnFailedPeriod = p.Duration(parameters.InproxyProxyOnBrokerClientFailedRetryPeriod)
	}

<<<<<<< HEAD
=======
	// Adjust long-polling request timeouts to respect any maximum request
	// timeout supported by the provider fronting the request.
	maxRequestTimeout, ok := p.KeyDurations(
		parameters.InproxyFrontingProviderClientMaxRequestTimeouts)[brokerDialParams.FrontingProviderID]
	if ok && maxRequestTimeout > 0 {
		if b.announceRequestTimeout > maxRequestTimeout {
			b.announceRequestTimeout = maxRequestTimeout
		}
		if b.offerRequestTimeout > maxRequestTimeout {
			b.offerRequestTimeout = maxRequestTimeout
		}
		if b.offerRequestPersonalTimeout > maxRequestTimeout {
			b.offerRequestPersonalTimeout = maxRequestTimeout
		}
	}

>>>>>>> 51a550f3
	// Initialize broker client. This will start with a fresh broker session.
	//
	// When resetBrokerClientOnRoundTripperFailed is invoked due to a failure
	// at the transport level -- TLS or domain fronting --
	// NewInproxyBrokerClientInstance is invoked, resetting both the broker
	// client round tripper and the broker session. As a future enhancement,
	// consider distinguishing between transport and session errors and
	// retaining a valid established session when only the transport needs to
	// be reset/retried.

	b.brokerClient, err = inproxy.NewBrokerClient(b)
	if err != nil {
		return nil, errors.Trace(err)
	}

	// The broker ID is the broker's session public key in Curve25519 form.
	brokerID, err := brokerPublicKey.ToCurve25519()
	if err != nil {
		return nil, errors.Trace(err)
	}
	NoticeInfo("inproxy: selected broker %s", inproxy.ID(brokerID))

	return b, nil
}

func haveInproxyProxyBrokerSpecs(config *Config) bool {
	p := config.GetParameters().Get()
	defer p.Close()
	return len(getInproxyBrokerSpecs(config, p, true)) > 0
}

func haveInproxyClientBrokerSpecs(config *Config) bool {
	p := config.GetParameters().Get()
	defer p.Close()
	return len(getInproxyBrokerSpecs(config, p, false)) > 0
}

func getInproxyBrokerSpecs(
	config *Config,
	p parameters.ParametersAccessor,
	isProxy bool) parameters.InproxyBrokerSpecsValue {

	if isProxy {
		if config.IsInproxyPersonalPairingMode() {
			return p.InproxyBrokerSpecs(
				parameters.InproxyProxyPersonalPairingBrokerSpecs,
				parameters.InproxyPersonalPairingBrokerSpecs,
				parameters.InproxyProxyBrokerSpecs,
				parameters.InproxyBrokerSpecs)
		} else {
			return p.InproxyBrokerSpecs(
				parameters.InproxyProxyBrokerSpecs,
				parameters.InproxyBrokerSpecs)
		}
	} else {
		if config.IsInproxyPersonalPairingMode() {
			return p.InproxyBrokerSpecs(
				parameters.InproxyClientPersonalPairingBrokerSpecs,
				parameters.InproxyPersonalPairingBrokerSpecs,
				parameters.InproxyClientBrokerSpecs,
				parameters.InproxyBrokerSpecs)
		} else {
			return p.InproxyBrokerSpecs(
				parameters.InproxyClientBrokerSpecs,
				parameters.InproxyBrokerSpecs)
		}
	}
}

func haveInproxyCommonCompartmentIDs(config *Config) bool {
	p := config.GetParameters().Get()
	defer p.Close()
	if len(p.InproxyCompartmentIDs(parameters.InproxyCommonCompartmentIDs)) > 0 {
		return true
	}
	commonCompartmentIDs, _ := LoadInproxyCommonCompartmentIDs()
	return len(commonCompartmentIDs) > 0
}

func prepareInproxyCompartmentIDs(
	config *Config,
	p parameters.ParametersAccessor,
	isProxy bool) ([]inproxy.ID, []inproxy.ID, error) {

	// Personal compartment IDs are loaded from the tunnel-core config; these
	// are set by the external app based on user input/configuration of IDs
	// generated by or obtained from personal proxies. Both clients and
	// proxies send personal compartment IDs to the in-proxy broker. For
	// clients, when personal compartment IDs are configured, no common
	// compartment IDs are prepared, ensuring matches with only proxies that
	// supply the corresponding personal compartment IDs.
	//
	// Common compartment IDs are obtained from tactics and merged with
	// previously learned IDs stored in the local datastore. When new IDs are
	// obtained from tactics, the merged list is written back to the
	// datastore. This allows for schemes where common compartment IDs are
	// distributed to sets of clients, then removed from distibution, and
	// still used to match proxies to those sets of clients. Only clients
	// send common compartment IDs to the in-proxy broker. Proxies are
	// automatically assigned to common compartments by the broker.
	//
	// Maximum compartment ID list lengths are enforced to ensure broker
	// request sizes don't grow unbounded.
	//
	// Limitation: currently, in max length trimming, new common compartment
	// IDs take precedence over older IDs.

	maxCompartmentIDListLength := p.Int(parameters.InproxyMaxCompartmentIDListLength)

	// Personal compartment ID limitations:
	//
	// The broker API messages, ProxyAnnounceRequest and ClientOfferRequest,
	// support lists of personal compartment IDs. However, both the proxy and
	// the client are currently limited to specifying at most one personal
	// compartment ID due to the following limitations:
	//
	// - On the broker side, the matcher queue implementation supports at most
	//   one proxy personal compartment ID. See inproxy/Matcher.Announce. The
	//   broker currently enforces that at most one personal compartment ID
	//   may be specified per ProxyAnnounceRequest.
	//
	// - On the proxy/client side, the personal pairing rendezvous logic --
	//   which aims for proxies and clients to select the same initial broker
	//   and same order of failover to other brokers -- uses a shuffle that
	//   assumes both the proxy and client use the same single, personal
	//   compartment ID

	var configPersonalCompartmentIDs []string
	if isProxy && len(config.InproxyProxyPersonalCompartmentID) > 0 {
		configPersonalCompartmentIDs = []string{config.InproxyProxyPersonalCompartmentID}
	} else if !isProxy && len(config.InproxyClientPersonalCompartmentID) > 0 {
		configPersonalCompartmentIDs = []string{config.InproxyClientPersonalCompartmentID}
	}
	personalCompartmentIDs, err := inproxy.IDsFromStrings(configPersonalCompartmentIDs)
	if err != nil {
		return nil, nil, errors.Trace(err)
	}

	if len(personalCompartmentIDs) > maxCompartmentIDListLength {

		// Trim the list. It's not expected that user-configured personal
		// compartment ID lists will exceed the max length.
		//
		// TODO: shuffle before trimming? Prioritize previous matches?

		personalCompartmentIDs = personalCompartmentIDs[:maxCompartmentIDListLength]
	}

	var commonCompartmentIDs []inproxy.ID
	if !isProxy && len(personalCompartmentIDs) == 0 {

		tacticsCommonCompartmentIDs := p.InproxyCompartmentIDs(parameters.InproxyCommonCompartmentIDs)

		knownCommonCompartmentIDs, err := LoadInproxyCommonCompartmentIDs()
		if err != nil {
			NoticeWarning("LoadInproxyCommonCompartmentIDs failed: %v", errors.Trace(err))
			// Continue with only the tactics common compartment IDs.
		}

		newCompartmentIDs := make([]string, 0, len(tacticsCommonCompartmentIDs))

		for _, compartmentID := range tacticsCommonCompartmentIDs {
			// TODO: faster lookup?
			if !common.Contains(knownCommonCompartmentIDs, compartmentID) {
				newCompartmentIDs = append(newCompartmentIDs, compartmentID)
			}
		}

		if len(newCompartmentIDs) > 0 {
			newCompartmentIDs = append(newCompartmentIDs, knownCommonCompartmentIDs...)

			// Locally store more than InproxyMaxCompartmentIDListLength known
			// common compartment IDs, in case the request limit parameter is
			// increased in the future.
			// maxPersistedCommonCompartmentIDListLength still limits the
			// length of the list to cap local memory and disk impact.

			maxPersistedCommonCompartmentIDListLength := 500 // ~16K
			if maxCompartmentIDListLength > maxPersistedCommonCompartmentIDListLength {
				maxPersistedCommonCompartmentIDListLength = maxCompartmentIDListLength
			}

			if len(newCompartmentIDs) > maxPersistedCommonCompartmentIDListLength {
				newCompartmentIDs = newCompartmentIDs[:maxPersistedCommonCompartmentIDListLength]
			}

			err := StoreInproxyCommonCompartmentIDs(newCompartmentIDs)
			if err != nil {
				NoticeWarning("StoreInproxyCommonCompartmentIDs failed: %v", errors.Trace(err))
				// Continue without persisting new common compartment IDs.
			}

			knownCommonCompartmentIDs = newCompartmentIDs
		}

		commonCompartmentIDs, err = inproxy.IDsFromStrings(knownCommonCompartmentIDs)
		if err != nil {
			return nil, nil, errors.Trace(err)
		}

		if len(commonCompartmentIDs) > maxCompartmentIDListLength {
			// TODO: shuffle before trimming? Prioritize previous matches?
			commonCompartmentIDs = commonCompartmentIDs[:maxCompartmentIDListLength]
		}
	}

	return commonCompartmentIDs, personalCompartmentIDs, nil
}

// Close closes the broker client round tripped, including closing all
// underlying network connections, which will interrupt any in-flight round
// trips.
func (b *InproxyBrokerClientInstance) Close() error {
	err := b.roundTripper.Close()
	return errors.Trace(err)
}

// Implements the inproxy.BrokerDialCoordinator interface.
func (b *InproxyBrokerClientInstance) NetworkID() string {
	return b.networkID
}

// Implements the inproxy.BrokerDialCoordinator interface.
func (b *InproxyBrokerClientInstance) NetworkType() inproxy.NetworkType {
	return getInproxyNetworkType(GetNetworkType(b.networkID))
}

// Implements the inproxy.BrokerDialCoordinator interface.
func (b *InproxyBrokerClientInstance) CommonCompartmentIDs() []inproxy.ID {
	return b.commonCompartmentIDs
}

// Implements the inproxy.BrokerDialCoordinator interface.
func (b *InproxyBrokerClientInstance) PersonalCompartmentIDs() []inproxy.ID {
	return b.personalCompartmentIDs
}

// Implements the inproxy.BrokerDialCoordinator interface.
func (b *InproxyBrokerClientInstance) BrokerClientPrivateKey() inproxy.SessionPrivateKey {
	return b.brokerClientPrivateKey
}

// Implements the inproxy.BrokerDialCoordinator interface.
func (b *InproxyBrokerClientInstance) BrokerPublicKey() inproxy.SessionPublicKey {
	return b.brokerPublicKey
}

// Implements the inproxy.BrokerDialCoordinator interface.
func (b *InproxyBrokerClientInstance) BrokerRootObfuscationSecret() inproxy.ObfuscationSecret {
	return b.brokerRootObfuscationSecret
}

// Implements the inproxy.BrokerDialCoordinator interface.
func (b *InproxyBrokerClientInstance) BrokerClientRoundTripper() (inproxy.RoundTripper, error) {

	// Returns the same round tripper for the lifetime of the
	// inproxy.BrokerDialCoordinator, ensuring all requests for one in-proxy
	// dial or proxy relay use the same broker, as is necessary due to the
	// broker state for the proxy announce/answer, client broker/server
	// relay, etc.

	return b.roundTripper, nil
}

// Implements the inproxy.BrokerDialCoordinator interface.
func (b *InproxyBrokerClientInstance) BrokerClientRoundTripperSucceeded(roundTripper inproxy.RoundTripper) {
	b.mutex.Lock()
	defer b.mutex.Unlock()

	if rt, ok := roundTripper.(*InproxyBrokerRoundTripper); !ok || rt != b.roundTripper {
		// Passing in the round tripper obtained from BrokerClientRoundTripper
		// is just used for sanity check in this implementation, since each
		// InproxyBrokerClientInstance has exactly one round tripper.
		NoticeError("BrokerClientRoundTripperSucceeded: roundTripper instance mismatch")
		return
	}

	now := time.Now()
	b.lastSuccess = now

	// Set replay or extend the broker dial parameters replay TTL after a
	// success. With tunnel dial parameters, the replay TTL is extended after
	// every successful tunnel connection. Since there are potentially more
	// and more frequent broker round trips one tunnel dial, the TTL is only
	// extended after some target duration has elapsed, to avoid excessive
	// datastore writes.

	if b.replayEnabled && now.Sub(b.lastStoreReplay) > b.replayUpdateFrequency {
		b.brokerDialParams.LastUsedTimestamp = time.Now()

		err := SetNetworkReplayParameters[InproxyBrokerDialParameters](
			b.networkID, b.brokerDialParams.brokerSpec.BrokerPublicKey, b.brokerDialParams)
		if err != nil {
			NoticeWarning("StoreBrokerDialParameters failed: %v", errors.Trace(err))
			// Continue without persisting replay changes.
		} else {
			b.lastStoreReplay = now
		}
	}

	// Verify/extend the resolver cache entry for any resolved domain after a
	// success.
	//
	// Limitation: currently this re-extends regardless of how long ago the DNS
	// resolve happened.

	resolver := b.config.GetResolver()
	if resolver != nil {
		resolver.VerifyCacheExtension(b.brokerDialParams.FrontingDialAddress)
	}
}

// Implements the inproxy.BrokerDialCoordinator interface.
func (b *InproxyBrokerClientInstance) BrokerClientRoundTripperFailed(roundTripper inproxy.RoundTripper) {
	b.mutex.Lock()
	defer b.mutex.Unlock()

	if rt, ok := roundTripper.(*InproxyBrokerRoundTripper); !ok || rt != b.roundTripper {
		// Passing in the round tripper obtained from BrokerClientRoundTripper
		// is just used for sanity check in this implementation, since each
		// InproxyBrokerClientInstance has exactly one round tripper.
		NoticeError("BrokerClientRoundTripperFailed: roundTripper instance mismatch")
		return
	}

	// For common pairing proxies, skip both the replay deletion and the
	// InproxyBrokerClientInstance reset for a short duration after a recent
	// round trip success. In this case, subsequent broker requests will use
	// the existing round tripper, wired up with the same dial parameters and
	// fronting provider selection. If the failure was due to a transient
	// TLS/TCP network failure, the net/http round tripper should establish a
	// new connection on the next request.
	//
	// This retry is intended to retain proxy affinity with its currently
	// selected broker in cases such as broker service upgrades/restarts or
	// brief network interruptions, mitigating load balancing issues that
	// otherwise occur (e.g., all proxies fail over to other brokers, leaving
	// no supply on a restarted broker).
	//
	// In common pairing mode, clients do not perform this retry and
	// immediately reset, as is appropriate for the tunnel establishment
	// race. In personal pairing mode, neither proxies nor clients retry and
	// instead follow the personal pairing broker selection scheme in an
	// effort to rendezvous at the same broker with minimal delay.
	//
	// A delay before retrying announce requests is appropriate, but there is
	// no delay added here since Proxy.proxyOneClient already schedule delays
	// between announcements.
	//
	// Limitation: BrokerClientRoundTripperSucceeded is not invoked -- and no
	// recent last success time is set -- for proxies which announce, don't
	// match, and then hit the misaligned fronting provider request timeout
	// issue. See the ""unexpected response status code" case and comment in
	// InproxyBrokerRoundTripper.RoundTrip. This case should be mitigated by
	// configuring InproxyFrontingProviderServerMaxRequestTimeouts.
	//
	// TODO: also retry after initial startup, with no previous success? This
	// would further retain random load balancing of proxies newly starting
	// at the same time that their initially selected broker is restarted or
	// briefly unavailable.

	if b.brokerClientManager.isProxy &&
		!b.config.IsInproxyPersonalPairingMode() &&
		b.retryOnFailedPeriod > 0 &&
		!b.lastSuccess.IsZero() &&
		time.Since(b.lastSuccess) <= b.retryOnFailedPeriod {

		NoticeWarning("BrokerClientRoundTripperFailed: retry roundTripper")
		return
	}

	// Delete any persistent replay dial parameters. Unlike with the success
	// case, consecutive, repeated deletes shouldn't write to storage, so
	// they are not avoided.

	if b.replayEnabled &&
		!prng.FlipWeightedCoin(b.replayRetainFailedProbability) {

		// Limitation: there's a race condition with multiple
		// InproxyBrokerClientInstances writing to the replay datastore for
		// the same broker, such as in the case where there's a dual-mode
		// in-proxy client and proxy; this delete could potentially clobber a
		// concurrent fresh replay store after a success.
		//
		// TODO: add an additional storage key distinguisher for each instance?

		err := DeleteNetworkReplayParameters[InproxyBrokerDialParameters](
			b.networkID, b.brokerDialParams.brokerSpec.BrokerPublicKey)
		if err != nil {
			NoticeWarning("DeleteBrokerDialParameters failed: %v", errors.Trace(err))
			// Continue without resetting replay.
		}
	}

	// Invoke resetBrokerClientOnRoundTripperFailed to signal the
	// InproxyBrokerClientManager to create a new
	// InproxyBrokerClientInstance, with new dial parameters and a new round
	// tripper, after a failure.
	//
	// This InproxyBrokerClientInstance doesn't change its dial parameters or
	// round tripper to ensure that any concurrent usage retains affinity
	// with the same parameters and broker.
	//
	// Limitation: a transport-level failure may unnecessarily reset the
	// broker session state; see comment in NewInproxyBrokerClientInstance.

	err := b.brokerClientManager.resetBrokerClientOnRoundTripperFailed(b)
	if err != nil {
		NoticeWarning("reset broker client failed: %v", errors.Trace(err))
		// Continue with old broker client instance.
	}
}

// Implements the inproxy.BrokerDialCoordinator interface.
func (b *InproxyBrokerClientInstance) BrokerClientNoMatch(roundTripper inproxy.RoundTripper) {
	b.mutex.Lock()
	defer b.mutex.Unlock()

	if rt, ok := roundTripper.(*InproxyBrokerRoundTripper); !ok || rt != b.roundTripper {
		// See roundTripper check comment in BrokerClientRoundTripperFailed.
		NoticeError("BrokerClientNoMatch: roundTripper instance mismatch")
		return
	}

	// Any persistent replay dial parameters are retained and not deleted,
	// since the broker client successfully transacted with the broker.

	err := b.brokerClientManager.resetBrokerClientOnNoMatch(b)
	if err != nil {
		NoticeWarning("reset broker client failed: %v", errors.Trace(err))
		// Continue with old broker client instance.
	}
}

// Implements the inproxy.BrokerDialCoordinator interface.
func (b *InproxyBrokerClientInstance) AnnounceRequestTimeout() time.Duration {
	return b.announceRequestTimeout
}

// Implements the inproxy.BrokerDialCoordinator interface.
func (b *InproxyBrokerClientInstance) SessionHandshakeRoundTripTimeout() time.Duration {
	return b.sessionHandshakeTimeout
}

// Implements the inproxy.BrokerDialCoordinator interface.
func (b *InproxyBrokerClientInstance) AnnounceDelay() time.Duration {
	return b.announceDelay
}

// Implements the inproxy.BrokerDialCoordinator interface.
func (b *InproxyBrokerClientInstance) AnnounceDelayJitter() float64 {
	return b.announceDelayJitter
}

// Implements the inproxy.BrokerDialCoordinator interface.
func (b *InproxyBrokerClientInstance) AnswerRequestTimeout() time.Duration {
	return b.answerRequestTimeout
}

// Implements the inproxy.BrokerDialCoordinator interface.
func (b *InproxyBrokerClientInstance) OfferRequestTimeout() time.Duration {
	return b.offerRequestTimeout
}

// Implements the inproxy.BrokerDialCoordinator interface.
func (b *InproxyBrokerClientInstance) OfferRequestPersonalTimeout() time.Duration {
	return b.offerRequestPersonalTimeout
}

// Implements the inproxy.BrokerDialCoordinator interface.
func (b *InproxyBrokerClientInstance) OfferRetryDelay() time.Duration {
	return b.offerRetryDelay
}

// Implements the inproxy.BrokerDialCoordinator interface.
func (b *InproxyBrokerClientInstance) OfferRetryJitter() float64 {
	return b.offerRetryJitter
}

// Implements the inproxy.BrokerDialCoordinator interface.
func (b *InproxyBrokerClientInstance) RelayedPacketRequestTimeout() time.Duration {
	return b.relayedPacketRequestTimeout
}

// InproxyBrokerDialParameters represents a selected broker transport and dial
// paramaters.
//
// InproxyBrokerDialParameters is used to configure dialers; as a persistent
// record to store successful dial parameters for replay; and to report dial
// stats in notices and Psiphon API calls.
//
// InproxyBrokerDialParameters is similar to tunnel DialParameters, but is
// specific to the in-proxy broker dial phase.
type InproxyBrokerDialParameters struct {
	brokerSpec *parameters.InproxyBrokerSpec `json:"-"`
	isReplay   bool                          `json:"-"`

	LastUsedTimestamp      time.Time
	LastUsedBrokerSpecHash []byte

	NetworkLatencyMultiplier float64

	BrokerTransport string

	DialAddress string

	FrontingProviderID  string
	FrontingDialAddress string
	SNIServerName       string
	TransformedHostName bool
	VerifyServerName    string
	VerifyPins          []string
	HostHeader          string
	ResolvedIPAddress   atomic.Value `json:"-"`

	TLSProfile               string
	TLSVersion               string
	RandomizedTLSProfileSeed *prng.Seed
	NoDefaultTLSSessionID    bool
	TLSFragmentClientHello   bool

	SelectedUserAgent bool
	UserAgent         string

	BPFProgramName         string
	BPFProgramInstructions []bpf.RawInstruction

	FragmentorSeed *prng.Seed

	ResolveParameters *resolver.ResolveParameters

	dialConfig *DialConfig `json:"-"`
	meekConfig *MeekConfig `json:"-"`
}

// MakeInproxyBrokerDialParameters creates a new InproxyBrokerDialParameters.
func MakeInproxyBrokerDialParameters(
	config *Config,
	p parameters.ParametersAccessor,
	networkID string,
	brokerSpec *parameters.InproxyBrokerSpec) (*InproxyBrokerDialParameters, error) {

	// This function duplicates some code from MakeDialParameters and
	// makeFrontedHTTPClient. To simplify the logic, the Replay<Component>
	// tactic flags for individual dial components are ignored.
	//
	// TODO: merge common functionality?

	if config.UseUpstreamProxy() {
		return nil, errors.TraceNew("upstream proxy unsupported")
	}

	currentTimestamp := time.Now()

	var brokerDialParams *InproxyBrokerDialParameters

	// Select new broker dial parameters

	brokerDialParams = &InproxyBrokerDialParameters{
		brokerSpec:             brokerSpec,
		LastUsedTimestamp:      currentTimestamp,
		LastUsedBrokerSpecHash: hashBrokerSpec(brokerSpec),
	}

	// Network latency multiplier

	brokerDialParams.NetworkLatencyMultiplier = prng.ExpFloat64Range(
		p.Float(parameters.NetworkLatencyMultiplierMin),
		p.Float(parameters.NetworkLatencyMultiplierMax),
		p.Float(parameters.NetworkLatencyMultiplierLambda))

	// Select fronting configuration

	var err error

	brokerDialParams.FrontingProviderID,
		brokerDialParams.BrokerTransport,
		brokerDialParams.FrontingDialAddress,
		brokerDialParams.SNIServerName,
		brokerDialParams.VerifyServerName,
		brokerDialParams.VerifyPins,
		brokerDialParams.HostHeader,
		err = brokerDialParams.brokerSpec.BrokerFrontingSpecs.SelectParameters()
	if err != nil {
		return nil, errors.Trace(err)
	}

	// At this time, the broker client, the transport is limited to fronted
	// HTTPS.
	//
	// As a future enhancement, allow HTTP for the in-proxy broker case, skip
	// selecting TLS tactics and select HTTP tactics such as
	// HTTPTransformerParameters.

	if brokerDialParams.BrokerTransport == protocol.FRONTING_TRANSPORT_HTTP {
		return nil, errors.TraceNew("unsupported fronting transport")
	}

	// Determine and use the equivilent tunnel protocol for tactics
	// selections. For example, for the broker transport FRONTED-HTTPS, use
	// the tactics for FRONTED-MEEK-OSSH.

	equivilentTunnelProtocol, err := protocol.EquivilentTunnelProtocol(brokerDialParams.BrokerTransport)
	if err != nil {
		return nil, errors.Trace(err)
	}

	// FrontSpec.Addresses may include a port; default to 443 if none.

	if _, _, err := net.SplitHostPort(brokerDialParams.FrontingDialAddress); err == nil {
		brokerDialParams.DialAddress = brokerDialParams.FrontingDialAddress
	} else {
		brokerDialParams.DialAddress = net.JoinHostPort(brokerDialParams.FrontingDialAddress, "443")
	}

	// SNI configuration
	//
	// For a FrontingSpec, an SNI value of "" indicates to disable/omit SNI, so
	// never transform in that case.

	if brokerDialParams.SNIServerName != "" {
		if p.WeightedCoinFlip(parameters.TransformHostNameProbability) {
			brokerDialParams.SNIServerName = selectHostName(equivilentTunnelProtocol, p)
			brokerDialParams.TransformedHostName = true
		}
	}

	// TLS configuration
	//
	// The requireTLS13 flag is set to true in order to use only modern TLS
	// fingerprints which should support HTTP/2 in the ALPN.
	//
	// TODO: TLS padding, NoDefaultTLSSessionID

	brokerDialParams.TLSProfile,
		brokerDialParams.TLSVersion,
		brokerDialParams.RandomizedTLSProfileSeed,
		err = SelectTLSProfile(false, true, true, brokerDialParams.FrontingProviderID, p)

	brokerDialParams.NoDefaultTLSSessionID = p.WeightedCoinFlip(
		parameters.NoDefaultTLSSessionIDProbability)

	if brokerDialParams.SNIServerName != "" && net.ParseIP(brokerDialParams.SNIServerName) == nil {
		tlsFragmentorLimitProtocols := p.TunnelProtocols(parameters.TLSFragmentClientHelloLimitProtocols)
		if len(tlsFragmentorLimitProtocols) == 0 || common.Contains(tlsFragmentorLimitProtocols, equivilentTunnelProtocol) {
			brokerDialParams.TLSFragmentClientHello = p.WeightedCoinFlip(parameters.TLSFragmentClientHelloProbability)
		}
	}

	// User Agent configuration

	dialCustomHeaders := makeDialCustomHeaders(config, p)
	brokerDialParams.SelectedUserAgent, brokerDialParams.UserAgent = selectUserAgentIfUnset(p, dialCustomHeaders)

	// BPF configuration

	if ClientBPFEnabled() &&
		protocol.TunnelProtocolMayUseClientBPF(equivilentTunnelProtocol) {

		if p.WeightedCoinFlip(parameters.BPFClientTCPProbability) {
			brokerDialParams.BPFProgramName = ""
			brokerDialParams.BPFProgramInstructions = nil
			ok, name, rawInstructions := p.BPFProgram(parameters.BPFClientTCPProgram)
			if ok {
				brokerDialParams.BPFProgramName = name
				brokerDialParams.BPFProgramInstructions = rawInstructions
			}
		}
	}

	// Fragmentor configuration

	brokerDialParams.FragmentorSeed, err = prng.NewSeed()
	if err != nil {
		return nil, errors.Trace(err)
	}

	// Resolver configuration
	//
	// The custom resolcer is wired up only when there is a domain to be
	// resolved; GetMetrics will log resolver metrics when the resolver is set.

	if net.ParseIP(brokerDialParams.FrontingDialAddress) == nil {

		resolver := config.GetResolver()
		if resolver == nil {
			return nil, errors.TraceNew("missing resolver")
		}

		brokerDialParams.ResolveParameters, err = resolver.MakeResolveParameters(
			p, brokerDialParams.FrontingProviderID, brokerDialParams.FrontingDialAddress)
		if err != nil {
			return nil, errors.Trace(err)
		}
	}

	// Initialize Dial/MeekConfigs to be passed to the corresponding dialers.

	err = brokerDialParams.prepareDialConfigs(config, p, networkID, false, dialCustomHeaders)
	if err != nil {
		return nil, errors.Trace(err)
	}

	return brokerDialParams, nil
}

// prepareDialConfigs is called for both new and replayed broker dial parameters.
func (brokerDialParams *InproxyBrokerDialParameters) prepareDialConfigs(
	config *Config,
	p parameters.ParametersAccessor,
	networkID string,
	isReplay bool,
	dialCustomHeaders http.Header) error {

	brokerDialParams.isReplay = isReplay

	equivilentTunnelProtocol, err := protocol.EquivilentTunnelProtocol(brokerDialParams.BrokerTransport)
	if err != nil {
		return errors.Trace(err)
	}

	// Custom headers and User Agent

	if dialCustomHeaders == nil {
		dialCustomHeaders = makeDialCustomHeaders(config, p)
	}
	if brokerDialParams.SelectedUserAgent {

		// Limitation: if config.CustomHeaders adds a User-Agent between
		// replays, it may be ignored due to replaying a selected User-Agent.
		dialCustomHeaders.Set("User-Agent", brokerDialParams.UserAgent)
	}

	// Fragmentor

	fragmentorConfig := fragmentor.NewUpstreamConfig(
		p, equivilentTunnelProtocol, brokerDialParams.FragmentorSeed)

	// Resolver
	//
	// DialConfig.ResolveIP is required and called even when the destination
	// is an IP address.

	resolver := config.GetResolver()
	if resolver == nil {
		return errors.TraceNew("missing resolver")
	}

	resolveIP := func(ctx context.Context, hostname string) ([]net.IP, error) {
		IPs, err := resolver.ResolveIP(
			ctx, networkID, brokerDialParams.ResolveParameters, hostname)
		return IPs, errors.Trace(err)
	}

	// DialConfig

	brokerDialParams.ResolvedIPAddress.Store("")

	brokerDialParams.dialConfig = &DialConfig{
		DiagnosticID:                  brokerDialParams.brokerSpec.BrokerPublicKey,
		CustomHeaders:                 dialCustomHeaders,
		BPFProgramInstructions:        brokerDialParams.BPFProgramInstructions,
		DeviceBinder:                  config.deviceBinder,
		IPv6Synthesizer:               config.IPv6Synthesizer,
		ResolveIP:                     resolveIP,
		TrustedCACertificatesFilename: config.TrustedCACertificatesFilename,
		FragmentorConfig:              fragmentorConfig,
		ResolvedIPCallback: func(IPAddress string) {
			brokerDialParams.ResolvedIPAddress.Store(IPAddress)
		},
	}

	// MeekDialConfig
	//
	// The broker round trips use MeekModeWrappedPlaintextRoundTrip without
	// meek cookies, so meek obfuscation is not configured. The in-proxy
	// broker session payloads have their own obfuscation layer.

	addPsiphonFrontingHeader := false
	if brokerDialParams.FrontingProviderID != "" {
		addPsiphonFrontingHeader = common.Contains(
			p.LabeledTunnelProtocols(
				parameters.AddFrontingProviderPsiphonFrontingHeader,
				brokerDialParams.FrontingProviderID),
			equivilentTunnelProtocol)
	}

	brokerDialParams.meekConfig = &MeekConfig{
		Mode:                     MeekModeWrappedPlaintextRoundTrip,
		DiagnosticID:             brokerDialParams.FrontingProviderID,
		Parameters:               config.GetParameters(),
		DialAddress:              brokerDialParams.DialAddress,
		TLSProfile:               brokerDialParams.TLSProfile,
		NoDefaultTLSSessionID:    brokerDialParams.NoDefaultTLSSessionID,
		RandomizedTLSProfileSeed: brokerDialParams.RandomizedTLSProfileSeed,
		SNIServerName:            brokerDialParams.SNIServerName,
		AddPsiphonFrontingHeader: addPsiphonFrontingHeader,
		VerifyServerName:         brokerDialParams.VerifyServerName,
		VerifyPins:               brokerDialParams.VerifyPins,
		HostHeader:               brokerDialParams.HostHeader,
		TransformedHostName:      brokerDialParams.TransformedHostName,
		NetworkLatencyMultiplier: brokerDialParams.NetworkLatencyMultiplier,
		AdditionalHeaders:        config.MeekAdditionalHeaders,
		TLSClientSessionCache:    common.WrapUtlsClientSessionCache(utls.NewLRUClientSessionCache(0), brokerDialParams.DialAddress),
	}

	switch brokerDialParams.BrokerTransport {
	case protocol.FRONTING_TRANSPORT_HTTPS:
		brokerDialParams.meekConfig.UseHTTPS = true
	case protocol.FRONTING_TRANSPORT_QUIC:
		brokerDialParams.meekConfig.UseQUIC = true
	}

	return nil
}

// GetBrokerMetrics returns  dial parameter log fields to be reported to a
// broker.
func (brokerDialParams *InproxyBrokerDialParameters) GetBrokerMetrics() common.LogFields {

	logFields := common.LogFields{}

	// TODO: add additional broker fronting dial parameters to be logged by
	// the broker -- as successful parameters might not otherwise by logged
	// via server_tunnel if the subsequent WebRTC dials fail.

	logFields["fronting_provider_id"] = brokerDialParams.FrontingProviderID

	return logFields
}

// GetMetrics implements the common.MetricsSource interface and returns log
// fields detailing the broker dial parameters.
func (brokerDialParams *InproxyBrokerDialParameters) GetMetrics() common.LogFields {

	logFields := common.LogFields{}

	logFields["inproxy_broker_transport"] = brokerDialParams.BrokerTransport

	isReplay := "0"
	if brokerDialParams.isReplay {
		isReplay = "1"
	}
	logFields["inproxy_broker_is_replay"] = isReplay

	// Note: as At the broker client transport is currently limited to domain
	// fronted HTTPS, the following related parameters are included
	// unconditionally.

	logFields["inproxy_broker_fronting_provider_id"] = brokerDialParams.FrontingProviderID

	logFields["inproxy_broker_dial_address"] = brokerDialParams.FrontingDialAddress

	resolvedIPAddress := brokerDialParams.ResolvedIPAddress.Load().(string)
	if resolvedIPAddress != "" {
		logFields["inproxy_broker_resolved_ip_address"] = resolvedIPAddress
	}

	if brokerDialParams.SNIServerName != "" {
		logFields["inproxy_broker_sni_server_name"] = brokerDialParams.SNIServerName
	}

	logFields["inproxy_broker_host_header"] = brokerDialParams.HostHeader

	transformedHostName := "0"
	if brokerDialParams.TransformedHostName {
		transformedHostName = "1"
	}
	logFields["inproxy_broker_transformed_host_name"] = transformedHostName

	if brokerDialParams.UserAgent != "" {
		logFields["inproxy_broker_user_agent"] = brokerDialParams.UserAgent
	}

	if brokerDialParams.BrokerTransport == protocol.FRONTING_TRANSPORT_HTTPS {

		if brokerDialParams.TLSProfile != "" {
			logFields["inproxy_broker_tls_profile"] = brokerDialParams.TLSProfile
		}

		logFields["inproxy_broker_tls_version"] = brokerDialParams.TLSVersion

		tlsFragmented := "0"
		if brokerDialParams.TLSFragmentClientHello {
			tlsFragmented = "1"
		}
		logFields["inproxy_broker_tls_fragmented"] = tlsFragmented
	}

	if brokerDialParams.BPFProgramName != "" {
		logFields["inproxy_broker_client_bpf"] = brokerDialParams.BPFProgramName
	}

	if brokerDialParams.ResolveParameters != nil {

		// See comment for dialParams.ResolveParameters handling in
		// getBaseAPIParameters.

		if brokerDialParams.ResolveParameters.PreresolvedIPAddress != "" {
			dialDomain, _, _ := net.SplitHostPort(brokerDialParams.DialAddress)
			if brokerDialParams.ResolveParameters.PreresolvedDomain == dialDomain {
				logFields["inproxy_broker_dns_preresolved"] = brokerDialParams.ResolveParameters.PreresolvedIPAddress
			}
		}

		if brokerDialParams.ResolveParameters.PreferAlternateDNSServer {
			logFields["inproxy_broker_dns_preferred"] = brokerDialParams.ResolveParameters.AlternateDNSServer
		}

		if brokerDialParams.ResolveParameters.ProtocolTransformName != "" {
			logFields["inproxy_broker_dns_transform"] = brokerDialParams.ResolveParameters.ProtocolTransformName
		}

		logFields["inproxy_broker_dns_attempt"] = strconv.Itoa(
			brokerDialParams.ResolveParameters.GetFirstAttemptWithAnswer())
	}

	// TODO: get fragmentor metrics, if any, from MeekConn.

	return logFields
}

// hashBrokerSpec hashes the broker spec. The hash is used to detect when
// broker spec tactics have changed.
func hashBrokerSpec(spec *parameters.InproxyBrokerSpec) []byte {
	var hash [8]byte
	binary.BigEndian.PutUint64(
		hash[:],
		uint64(xxhash.Sum64String(fmt.Sprintf("%+v", spec))))
	return hash[:]
}

// InproxyBrokerRoundTripper is a broker request round trip transport
// implemented using MeekConn in MeekModePlaintextRoundTrip mode, utilizing
// MeekConn's domain fronting capabilities and using persistent and
// multiplexed connections, via HTTP/2, to support multiple concurrent
// in-flight round trips.
//
// InproxyBrokerRoundTripper implements the inproxy.RoundTripper interface.
type InproxyBrokerRoundTripper struct {
	brokerDialParams *InproxyBrokerDialParameters
	runCtx           context.Context
	stopRunning      context.CancelFunc
	dial             int32
	dialCompleted    chan struct{}
	dialErr          error
	conn             *MeekConn
	failureThreshold time.Duration
}

// NewInproxyBrokerRoundTripper creates a new InproxyBrokerRoundTripper. The
// initial DialMeek is defered until the first call to RoundTrip, so
// NewInproxyBrokerRoundTripper does not perform any network operations.
//
// The input brokerDialParams dial parameter and config fields must not
// modifed after NewInproxyBrokerRoundTripper is called.
func NewInproxyBrokerRoundTripper(
	p parameters.ParametersAccessor,
	brokerDialParams *InproxyBrokerDialParameters) *InproxyBrokerRoundTripper {

	runCtx, stopRunning := context.WithCancel(context.Background())

	return &InproxyBrokerRoundTripper{
		brokerDialParams: brokerDialParams,
		runCtx:           runCtx,
		stopRunning:      stopRunning,
		dialCompleted:    make(chan struct{}),
		failureThreshold: p.Duration(
			parameters.InproxyBrokerRoundTripStatusCodeFailureThreshold),
	}
}

// Close interrupts any in-flight request and closes the underlying
// MeekConn.
func (rt *InproxyBrokerRoundTripper) Close() error {

	// Interrupt any DialMeek or RoundTrip.
	rt.stopRunning()

	if atomic.CompareAndSwapInt32(&rt.dial, 0, 1) {

		// RoundTrip has not yet been called or has not yet kicked off
		// DialMeek, so there is no MeekConn to close. Prevent any future
		// DialMeek by signaling dialCompleted and fail any future round trip
		// attempt by setting dialErr.

		rt.dialErr = errors.TraceNew("closed")
		close(rt.dialCompleted)

	} else {

		// Await any ongoing DialMeek or RoundTrip (stopRunning should
		// interrupt either one quickly).

		<-rt.dialCompleted
		if rt.conn != nil {
			_ = rt.conn.Close()
		}
	}

	// As with MeekConn.Close, any Close errors from underlying conns are not
	// propagated.
	return nil
}

// RoundTrip transports a request to the broker endpoint and returns a
// response.
func (rt *InproxyBrokerRoundTripper) RoundTrip(
	ctx context.Context,
	roundTripDelay time.Duration,
	roundTripTimeout time.Duration,
	requestPayload []byte) (_ []byte, retErr error) {

	defer func() {
		// Log any error which results in invoking BrokerClientRoundTripperFailed.
		var failedError *inproxy.RoundTripperFailedError
		if std_errors.As(retErr, &failedError) {
			NoticeWarning("RoundTripperFailedError: %v", retErr)
		}
	}()

	// Cancel DialMeek or MeekConn.RoundTrip when:
	// - Close is called
	// - the input context is done
	ctx, cancelFunc := common.MergeContextCancel(ctx, rt.runCtx)
	defer cancelFunc()

	// Apply any round trip delay. Currently, this is used to apply an
	// announce request delay post-waitToShareSession, pre-network round
	// trip, and cancelable by the above merged context.
	if roundTripDelay > 0 {
		common.SleepWithContext(ctx, roundTripDelay)
	}

	// Apply the round trip timeout after any delay is complete.
	//
	// This timeout includes any TLS handshake network round trips, as
	// performed by the initial DialMeek and may be performed subsequently by
	// net/http via MeekConn.RoundTrip. These extra round trips should be
	// accounted for in the in the difference between client-side request
	// timeouts, such as InproxyProxyAnswerRequestTimeout, and broker-side
	// handler timeouts, such as InproxyBrokerProxyAnnounceTimeout, with the
	// former allowing more time for network round trips.

	requestCtx := ctx
	if roundTripTimeout > 0 {
		var requestCancelFunc context.CancelFunc
		requestCtx, requestCancelFunc = context.WithTimeout(ctx, roundTripTimeout)
		defer requestCancelFunc()
	}

	// The first RoundTrip caller will perform the DialMeek step, which
	// establishes the TLS trasport connection to the fronted endpoint.
	// Following callers will await that DialMeek or share an established
	// connection.
	//
	// To accomodate using custom utls fingerprints, with varying ALPNs, with
	// net/http, DialMeek completes a full TLS handshake before instantiating
	// the appropriate http.Transport or http2.Transport. Until that first
	// DialMeek completes, and unlike standard net/http round trips,
	// InproxyBrokerRoundTripper won't spawn distinct TLS persistent
	// connections for concurrent round trips. After DialMeek, concurrent
	// round trips over HTTP/2 connections may simply share the one TLS
	// connection, while concurrent round trips over HTTP connections may
	// spawn additional TLS persistent connections.
	//
	// There is no retry here if DialMeek fails, as higher levels will invoke
	// BrokerClientRoundTripperFailed on failure, clear any replay, select
	// new dial parameters, and retry.

	if atomic.CompareAndSwapInt32(&rt.dial, 0, 1) {

		// DialMeek hasn't been called yet.

		conn, err := DialMeek(
			requestCtx,
			rt.brokerDialParams.meekConfig,
			rt.brokerDialParams.dialConfig)

		if err != nil && ctx.Err() != context.Canceled {

			// DialMeek performs an initial TLS handshake. DialMeek errors,
			// excluding a cancelled context as happens on shutdown, are
			// classified as as RoundTripperFailedErrors, which will invoke
			// BrokerClientRoundTripperFailed, resetting the round tripper
			// and clearing replay parameters.

			err = inproxy.NewRoundTripperFailedError(err)
		}

		rt.conn = conn
		rt.dialErr = err
		close(rt.dialCompleted)

		if err != nil {
			return nil, errors.Trace(rt.dialErr)
		}

	} else {

		// Await any ongoing DialMeek run by a concurrent RoundTrip caller.

		select {
		case <-rt.dialCompleted:
		case <-ctx.Done():
			return nil, errors.Trace(ctx.Err())
		}

		if rt.dialErr != nil {

			// There is no NewRoundTripperFailedError wrapping here, as the
			// DialMeek caller will wrap its error and
			// BrokerClientRoundTripperFailed will be invoked already.

			return nil, errors.Trace(rt.dialErr)
		}
	}

	// At this point, rt.conn is an established MeekConn.

	// Note that the network address portion of the URL will be ignored by
	// MeekConn in favor of the MeekDialConfig, while the path will be used.
	url := fmt.Sprintf(
		"https://%s/%s",
		rt.brokerDialParams.DialAddress,
		inproxy.BrokerEndPointName)

	request, err := http.NewRequestWithContext(
		requestCtx, "POST", url, bytes.NewBuffer(requestPayload))
	if err != nil {
		return nil, errors.Trace(err)
	}

	startTime := time.Now()
	response, err := rt.conn.RoundTrip(request)
	roundTripDuration := time.Since(startTime)

	if err == nil {
		defer response.Body.Close()
		if response.StatusCode != http.StatusOK {

			err = fmt.Errorf(
				"unexpected response status code %d after %v",
				response.StatusCode,
				roundTripDuration)

			// Depending on the round trip duration, this case is treated as a
			// temporary round tripper failure, since we received a response
			// from the CDN, secured with TLS and VerifyPins, or from broker
			// itself. One common scenario is the CDN returning a temporary
			// timeout error, as can happen when CDN timeouts and broker
			// timeouts are misaligned, especially for long-polling requests.
			//
			// In this scenario, we can reuse the existing round tripper and
			// it may be counterproductive to return a RoundTripperFailedError
			// which will trigger a clearing of any broker dial replay
			// parameters as well as reseting the round tripper.
			//
			// When the round trip duration is sufficiently short, much
			// shorter than expected round trip timeouts, this is still
			// classified as a RoundTripperFailedError error, as it is more
			// likely due to a more serious issue between the CDN and broker.

			if rt.failureThreshold > 0 &&
				roundTripDuration <= rt.failureThreshold {

				err = inproxy.NewRoundTripperFailedError(err)
			}
		}
	} else if ctx.Err() != context.Canceled {

		// Other round trip errors, including TLS failures and client-side
		// timeouts, but excluding a cancelled context as happens on
		// shutdown, are classified as RoundTripperFailedErrors.

		err = inproxy.NewRoundTripperFailedError(err)
	}
	if err != nil {
		return nil, errors.Trace(err)
	}

	responsePayload, err := io.ReadAll(response.Body)
	if err != nil {
		err = inproxy.NewRoundTripperFailedError(err)
		return nil, errors.Trace(err)
	}

	return responsePayload, nil
}

// InproxyWebRTCDialInstance is the network state and dial parameters for a
// single WebRTC client or proxy connection.
//
// InproxyWebRTCDialInstance implements the inproxy.WebRTCDialCoordinator
// interface, which provides the WebRTC dial configuration and support to the
// in-proxy package.
type InproxyWebRTCDialInstance struct {
	config          *Config
	networkID       string
	natStateManager *InproxyNATStateManager

	stunDialParameters   *InproxySTUNDialParameters
	webRTCDialParameters *InproxyWebRTCDialParameters

	discoverNAT                     bool
	disableSTUN                     bool
	disablePortMapping              bool
	disableInboundForMobileNetworks bool
	disableIPv6ICECandidates        bool
	discoverNATTimeout              time.Duration
	webRTCAnswerTimeout             time.Duration
	webRTCAwaitPortMappingTimeout   time.Duration
	awaitDataChannelTimeout         time.Duration
	proxyDestinationDialTimeout     time.Duration
	proxyRelayInactivityTimeout     time.Duration
}

// NewInproxyWebRTCDialInstance creates a new InproxyWebRTCDialInstance.
//
// The caller provides STUN and WebRTC dial parameters that are either newly
// generated or replayed. Proxies may optionally pass in nil for either
// stunDialParameters or webRTCDialParameters, and new parameters will be
// generated.
func NewInproxyWebRTCDialInstance(
	config *Config,
	networkID string,
	isProxy bool,
	natStateManager *InproxyNATStateManager,
	stunDialParameters *InproxySTUNDialParameters,
	webRTCDialParameters *InproxyWebRTCDialParameters) (*InproxyWebRTCDialInstance, error) {

	p := config.GetParameters().Get()
	defer p.Close()

	if isProxy && stunDialParameters == nil {
		// Auto-generate STUN dial parameters. There's no replay in this case.
		var err error
		stunDialParameters, err = MakeInproxySTUNDialParameters(config, p, isProxy)
		if err != nil {
			return nil, errors.Trace(err)
		}
	}

	if isProxy && webRTCDialParameters == nil {
		// Auto-generate STUN dial parameters. There's no replay in this case.
		var err error
		webRTCDialParameters, err = MakeInproxyWebRTCDialParameters(p)
		if err != nil {
			return nil, errors.Trace(err)
		}
	}

	disableSTUN := p.Bool(parameters.InproxyDisableSTUN)
	disablePortMapping := p.Bool(parameters.InproxyDisablePortMapping)
	disableInboundForMobileNetworks := p.Bool(parameters.InproxyDisableInboundForMobileNetworks)
	disableIPv6ICECandidates := p.Bool(parameters.InproxyDisableIPv6ICECandidates)

	var discoverNATTimeout, awaitDataChannelTimeout time.Duration

	if isProxy {

		disableSTUN = disableSTUN || p.Bool(parameters.InproxyProxyDisableSTUN)

		disablePortMapping = disablePortMapping || p.Bool(parameters.InproxyProxyDisablePortMapping)

		disableInboundForMobileNetworks = disableInboundForMobileNetworks ||
			p.Bool(parameters.InproxyProxyDisableInboundForMobileNetworks)

		disableIPv6ICECandidates = disableIPv6ICECandidates ||
			p.Bool(parameters.InproxyProxyDisableIPv6ICECandidates)

		discoverNATTimeout = p.Duration(parameters.InproxyProxyDiscoverNATTimeout)

		awaitDataChannelTimeout = p.Duration(parameters.InproxyProxyWebRTCAwaitDataChannelTimeout)

	} else {

		disableSTUN = disableSTUN || p.Bool(parameters.InproxyClientDisableSTUN)

		disablePortMapping = disablePortMapping || p.Bool(parameters.InproxyClientDisablePortMapping)

		disableInboundForMobileNetworks = disableInboundForMobileNetworks ||
			p.Bool(parameters.InproxyClientDisableInboundForMobileNetworks)

		disableIPv6ICECandidates = disableIPv6ICECandidates ||
			p.Bool(parameters.InproxyClientDisableIPv6ICECandidates)

		discoverNATTimeout = p.Duration(parameters.InproxyClientDiscoverNATTimeout)

		awaitDataChannelTimeout = p.Duration(parameters.InproxyClientWebRTCAwaitDataChannelTimeout)
	}

	// Parameters such as disabling certain operations and operation timeouts
	// are not replayed, but snapshots are stored in the
	// InproxyWebRTCDialInstance for efficient lookup.

	return &InproxyWebRTCDialInstance{
		config:          config,
		networkID:       networkID,
		natStateManager: natStateManager,

		stunDialParameters:   stunDialParameters,
		webRTCDialParameters: webRTCDialParameters,

		// discoverNAT is ignored by proxies, which always attempt discovery.
		// webRTCAnswerTimeout, proxyDestinationDialTimeout, and
		// proxyRelayInactivityTimeout are used only by proxies.

		discoverNAT:                     p.WeightedCoinFlip(parameters.InproxyClientDiscoverNATProbability),
		disableSTUN:                     disableSTUN,
		disablePortMapping:              disablePortMapping,
		disableInboundForMobileNetworks: disableInboundForMobileNetworks,
		disableIPv6ICECandidates:        disableIPv6ICECandidates,
		discoverNATTimeout:              discoverNATTimeout,
		webRTCAnswerTimeout:             p.Duration(parameters.InproxyWebRTCAnswerTimeout),
		webRTCAwaitPortMappingTimeout:   p.Duration(parameters.InproxyWebRTCAwaitPortMappingTimeout),
		awaitDataChannelTimeout:         awaitDataChannelTimeout,
		proxyDestinationDialTimeout:     p.Duration(parameters.InproxyProxyDestinationDialTimeout),
		proxyRelayInactivityTimeout:     p.Duration(parameters.InproxyProxyRelayInactivityTimeout),
	}, nil
}

// Implements the inproxy.WebRTCDialCoordinator interface.
func (w *InproxyWebRTCDialInstance) NetworkID() string {
	return w.networkID
}

// Implements the inproxy.WebRTCDialCoordinator interface.
func (w *InproxyWebRTCDialInstance) NetworkType() inproxy.NetworkType {
	return getInproxyNetworkType(GetNetworkType(w.networkID))
}

// Implements the inproxy.WebRTCDialCoordinator interface.
func (w *InproxyWebRTCDialInstance) ClientRootObfuscationSecret() inproxy.ObfuscationSecret {
	return w.webRTCDialParameters.RootObfuscationSecret
}

// Implements the inproxy.WebRTCDialCoordinator interface.
func (w *InproxyWebRTCDialInstance) DoDTLSRandomization() bool {
	return w.webRTCDialParameters.DoDTLSRandomization
}

// Implements the inproxy.WebRTCDialCoordinator interface.
func (w *InproxyWebRTCDialInstance) DataChannelTrafficShapingParameters() *inproxy.DataChannelTrafficShapingParameters {
	return w.webRTCDialParameters.DataChannelTrafficShapingParameters
}

// Implements the inproxy.WebRTCDialCoordinator interface.
func (w *InproxyWebRTCDialInstance) STUNServerAddress(RFC5780 bool) string {
	if RFC5780 {
		return w.stunDialParameters.STUNServerAddressRFC5780
	} else {
		return w.stunDialParameters.STUNServerAddress
	}
}

// Implements the inproxy.WebRTCDialCoordinator interface.
func (w *InproxyWebRTCDialInstance) STUNServerAddressResolved(RFC5780 bool) string {
	if RFC5780 {
		return w.stunDialParameters.STUNServerAddressRFC5780
	} else {
		return w.stunDialParameters.STUNServerAddress
	}
}

// Implements the inproxy.WebRTCDialCoordinator interface.
func (w *InproxyWebRTCDialInstance) STUNServerAddressSucceeded(RFC5780 bool, address string) {

	// Currently, for client tunnel dials, STUN dial parameter replay is
	// managed by DialParameters and DialParameters.InproxySTUNDialParameters
	// are replayed only when the entire dial succeeds.
	//
	// Note that, for a client tunnel dial, even if the STUN step fails and
	// there are no STUN ICE candidates, the subsequent WebRTC connection may
	// still proceed and be successful. In this case, the failed STUN dial
	// parameters may be replayed.
	//
	// For proxies, there is no STUN dial parameter replay.
	//
	// As a future enhancement, consider independent and shared replay of
	// working STUN servers, similar to how broker client dial parameters are
	// replayed independent of overall dials and proxy relays, and shared
	// between local client and proxy instances.

	// Verify/extend the resolver cache entry for any resolved domain after a
	// success.

	resolver := w.config.GetResolver()
	if resolver != nil {
		resolver.VerifyCacheExtension(address)
	}
}

// Implements the inproxy.WebRTCDialCoordinator interface.
func (w *InproxyWebRTCDialInstance) STUNServerAddressFailed(RFC5780 bool, address string) {
	// Currently there is no independent replay for STUN dial parameters. See
	// comment in STUNServerAddressSucceeded.
}

// Implements the inproxy.WebRTCDialCoordinator interface.
func (w *InproxyWebRTCDialInstance) DiscoverNAT() bool {
	return w.discoverNAT
}

// Implements the inproxy.WebRTCDialCoordinator interface.
func (w *InproxyWebRTCDialInstance) DisableSTUN() bool {
	return w.disableSTUN
}

// Implements the inproxy.WebRTCDialCoordinator interface.
func (w *InproxyWebRTCDialInstance) DisablePortMapping() bool {
	return w.disablePortMapping
}

// Implements the inproxy.WebRTCDialCoordinator interface.
func (w *InproxyWebRTCDialInstance) DisableInboundForMobileNetworks() bool {
	return w.disableInboundForMobileNetworks
}

// Implements the inproxy.WebRTCDialCoordinator interface.
func (w *InproxyWebRTCDialInstance) DisableIPv6ICECandidates() bool {
	return w.disableIPv6ICECandidates
}

// Implements the inproxy.WebRTCDialCoordinator interface.
func (w *InproxyWebRTCDialInstance) NATType() inproxy.NATType {
	return w.natStateManager.getNATType(w.networkID)
}

// Implements the inproxy.WebRTCDialCoordinator interface.
func (w *InproxyWebRTCDialInstance) SetNATType(natType inproxy.NATType) {
	w.natStateManager.setNATType(w.networkID, natType)
}

// Implements the inproxy.WebRTCDialCoordinator interface.
func (w *InproxyWebRTCDialInstance) PortMappingTypes() inproxy.PortMappingTypes {
	return w.natStateManager.getPortMappingTypes(w.networkID)
}

// Implements the inproxy.WebRTCDialCoordinator interface.
func (w *InproxyWebRTCDialInstance) SetPortMappingTypes(
	portMappingTypes inproxy.PortMappingTypes) {
	w.natStateManager.setPortMappingTypes(w.networkID, portMappingTypes)
}

// Implements the inproxy.WebRTCDialCoordinator interface.
func (w *InproxyWebRTCDialInstance) PortMappingProbe() *inproxy.PortMappingProbe {
	return w.natStateManager.getPortMappingProbe(w.networkID)
}

// Implements the inproxy.WebRTCDialCoordinator interface.
func (w *InproxyWebRTCDialInstance) SetPortMappingProbe(
	portMappingProbe *inproxy.PortMappingProbe) {
	w.natStateManager.setPortMappingProbe(w.networkID, portMappingProbe)
}

// Implements the inproxy.WebRTCDialCoordinator interface.
func (w *InproxyWebRTCDialInstance) ResolveAddress(ctx context.Context, network, address string) (string, error) {

	// Use the Psiphon resolver to resolve addresses.

	r := w.config.GetResolver()
	if r == nil {
		return "", errors.TraceNew("missing resolver")
	}

	// Identify when the address to be resolved is one of the configured STUN
	// servers, and, in those cases, use/replay any STUN dial parameters
	// ResolveParameters; and record the resolved IP address for metrics.
	//
	// In the in-proxy proxy case, ResolveAddress is invoked for the upstream,
	// 2nd hop dial as well as for STUN server addresses.
	//
	// Limitation: there's no ResolveParameters, including no preresolved DNS
	// tactics, for 2nd hop dials.

	isSTUNServerAddress := address == w.stunDialParameters.STUNServerAddress
	isSTUNServerAddressRFC5780 := address == w.stunDialParameters.STUNServerAddressRFC5780
	var resolveParams *resolver.ResolveParameters
	if isSTUNServerAddress || isSTUNServerAddressRFC5780 {
		resolveParams = w.stunDialParameters.ResolveParameters
	}

	resolved, err := r.ResolveAddress(
		ctx, w.networkID, resolveParams, network, address)
	if err != nil {
		return "", errors.Trace(err)
	}

	// Invoke the resolved IP callbacks only when the input is not the
	// resolved IP address (this differs from the meek
	// DialConfig.ResolvedIPCallback case).

	if resolved != address {
		if isSTUNServerAddress {
			w.stunDialParameters.STUNServerResolvedIPAddress.Store(resolved)
		} else if isSTUNServerAddressRFC5780 {
			w.stunDialParameters.STUNServerRFC5780ResolvedIPAddress.Store(resolved)
		}
	}

	return resolved, nil
}

// Implements the inproxy.WebRTCDialCoordinator interface.
func (w *InproxyWebRTCDialInstance) UDPListen(ctx context.Context) (net.PacketConn, error) {

	// Create a new inproxyUDPConn for use as the in-proxy STUN and/ord WebRTC
	// UDP socket.

	conn, err := newInproxyUDPConn(ctx, w.config)
	if err != nil {
		return nil, errors.Trace(err)
	}
	return conn, nil
}

// Implements the inproxy.WebRTCDialCoordinator interface.
func (w *InproxyWebRTCDialInstance) UDPConn(
	ctx context.Context, network, remoteAddress string) (net.PacketConn, error) {

	// Create a new UDPConn bound to the specified remote address. This UDP
	// conn is used, by the inproxy package, to determine the local address
	// of the active interface the OS will select for the specified remote
	// destination.
	//
	// Only IP address destinations are supported. ResolveIP is wired up only
	// because NewUDPConn requires a non-nil resolver.

	dialConfig := &DialConfig{
		DeviceBinder:    w.config.deviceBinder,
		IPv6Synthesizer: w.config.IPv6Synthesizer,
		ResolveIP: func(_ context.Context, hostname string) ([]net.IP, error) {
			IP := net.ParseIP(hostname)
			if IP == nil {
				return nil, errors.TraceNew("not supported")
			}
			return []net.IP{IP}, nil
		},
	}

	conn, _, err := NewUDPConn(ctx, network, true, "", remoteAddress, dialConfig)
	if err != nil {
		return nil, errors.Trace(err)
	}

	return conn, nil
}

// Implements the inproxy.WebRTCDialCoordinator interface.
func (w *InproxyWebRTCDialInstance) BindToDevice(fileDescriptor int) error {

	if w.config.deviceBinder == nil {
		return nil
	}

	// Use config.deviceBinder, with wired up logging, not
	// config.DeviceBinder; other tunnel-core dials do this indirectly via
	// psiphon.DialConfig.

	_, err := w.config.deviceBinder.BindToDevice(fileDescriptor)
	return errors.Trace(err)
}

func (w *InproxyWebRTCDialInstance) ProxyUpstreamDial(
	ctx context.Context, network, address string) (net.Conn, error) {

	// This implementation of ProxyUpstreamDial applies additional socket
	// options and BindToDevice as required, but is otherwise a stock dialer.
	//
	// TODO: Use custom UDP and TCP dialers, and wire up TCP/UDP-level
	// tactics, including BPF and the custom resolver, which may be enabled
	// for the proxy's ISP or geolocation. Orchestrating preresolved DNS
	// requires additional information from either from the broker, the
	// FrontingProviderID, to be applied to any
	// DNSResolverPreresolvedIPAddressCIDRs proxy tactics. In addition,
	// replay the selected upstream dial tactics parameters.

	dialer := net.Dialer{
		Control: func(_, _ string, c syscall.RawConn) error {
			var controlErr error
			err := c.Control(func(fd uintptr) {

				socketFD := int(fd)

				setAdditionalSocketOptions(socketFD)

				if w.config.deviceBinder != nil {
					_, err := w.config.deviceBinder.BindToDevice(socketFD)
					if err != nil {
						controlErr = errors.Tracef("BindToDevice failed: %s", err)
						return
					}
				}
			})
			if controlErr != nil {
				return errors.Trace(controlErr)
			}
			return errors.Trace(err)
		},
	}

	conn, err := dialer.DialContext(ctx, network, address)
	if err != nil {
		return nil, errors.Trace(err)
	}
	return conn, nil
}

// Implements the inproxy.WebRTCDialCoordinator interface.
func (w *InproxyWebRTCDialInstance) DiscoverNATTimeout() time.Duration {
	return w.discoverNATTimeout
}

// Implements the inproxy.WebRTCDialCoordinator interface.
func (w *InproxyWebRTCDialInstance) WebRTCAnswerTimeout() time.Duration {
	return w.webRTCAnswerTimeout
}

// Implements the inproxy.WebRTCDialCoordinator interface.
func (w *InproxyWebRTCDialInstance) WebRTCAwaitPortMappingTimeout() time.Duration {
	return w.webRTCAwaitPortMappingTimeout
}

// Implements the inproxy.WebRTCDialCoordinator interface.
func (w *InproxyWebRTCDialInstance) WebRTCAwaitDataChannelTimeout() time.Duration {
	return w.awaitDataChannelTimeout
}

// Implements the inproxy.WebRTCDialCoordinator interface.
func (w *InproxyWebRTCDialInstance) ProxyDestinationDialTimeout() time.Duration {
	return w.proxyDestinationDialTimeout
}

// Implements the inproxy.WebRTCDialCoordinator interface.
func (w *InproxyWebRTCDialInstance) ProxyRelayInactivityTimeout() time.Duration {
	return w.proxyRelayInactivityTimeout
}

// InproxySTUNDialParameters is a set of STUN dial parameters.
// InproxySTUNDialParameters is compatible with DialParameters JSON
// marshaling. For client in-proxy tunnel dials, DialParameters will manage
// STUN dial parameter selection and replay.
//
// When an instance of InproxySTUNDialParameters is unmarshaled from JSON,
// Prepare must be called to initialize the instance for use.
type InproxySTUNDialParameters struct {
	ResolveParameters        *resolver.ResolveParameters
	STUNServerAddress        string
	STUNServerAddressRFC5780 string

	STUNServerResolvedIPAddress        atomic.Value `json:"-"`
	STUNServerRFC5780ResolvedIPAddress atomic.Value `json:"-"`
}

// MakeInproxySTUNDialParameters generates new STUN dial parameters from the
// given tactics parameters.
func MakeInproxySTUNDialParameters(
	config *Config,
	p parameters.ParametersAccessor,
	isProxy bool) (*InproxySTUNDialParameters, error) {

	var stunServerAddresses, stunServerAddressesRFC5780 []string
	if isProxy {
		stunServerAddresses = p.Strings(
			parameters.InproxyProxySTUNServerAddresses, parameters.InproxySTUNServerAddresses)
		stunServerAddressesRFC5780 = p.Strings(
			parameters.InproxyProxySTUNServerAddressesRFC5780, parameters.InproxySTUNServerAddressesRFC5780)
	} else {
		stunServerAddresses = p.Strings(
			parameters.InproxyClientSTUNServerAddresses, parameters.InproxySTUNServerAddresses)
		stunServerAddressesRFC5780 = p.Strings(
			parameters.InproxyClientSTUNServerAddressesRFC5780, parameters.InproxySTUNServerAddressesRFC5780)
	}

	// Empty STUN server address lists are not an error condition. When used
	// for WebRTC, the STUN ICE candidate gathering will be skipped but the
	// WebRTC connection may still be established via other candidate types.

	var stunServerAddress, stunServerAddressRFC5780 string

	if len(stunServerAddresses) > 0 {
		stunServerAddress = stunServerAddresses[prng.Range(0, len(stunServerAddresses)-1)]
	}

	if len(stunServerAddressesRFC5780) > 0 {
		stunServerAddressRFC5780 =
			stunServerAddressesRFC5780[prng.Range(0, len(stunServerAddressesRFC5780)-1)]
	}

	// Create DNS resolver dial parameters to use when resolving STUN server
	// domain addresses. Instantiate only when there is a domain to be
	// resolved; when recording DNS fields, GetMetrics will assume that a nil
	// InproxySTUNDialParameters.ResolveParameters implies no resolve was
	// attempted.

	var resolveParameters *resolver.ResolveParameters

	if (stunServerAddress != "" && net.ParseIP(stunServerAddress) == nil) ||
		(stunServerAddressRFC5780 != "" && net.ParseIP(stunServerAddressRFC5780) == nil) {

		// No DNSResolverPreresolvedIPAddressCIDRs will be selected since no
		// fronting provider ID is specified.
		//
		// It would be possible to overload the meaning of the fronting
		// provider ID field by using a string derived from STUN server
		// address as the key.
		//
		// However, preresolved STUN configuration can already be achieved
		// with IP addresses in the STUNServerAddresses tactics parameters.
		// This approach results in slightly different metrics log fields vs.
		// preresolved.

		var err error
		resolveParameters, err = config.GetResolver().MakeResolveParameters(p, "", "")
		if err != nil {
			return nil, errors.Trace(err)
		}
	}

	dialParams := &InproxySTUNDialParameters{
		ResolveParameters:        resolveParameters,
		STUNServerAddress:        stunServerAddress,
		STUNServerAddressRFC5780: stunServerAddressRFC5780,
	}

	dialParams.Prepare()

	return dialParams, nil
}

// Prepare initializes an InproxySTUNDialParameters for use. Prepare should be
// called for any InproxySTUNDialParameters instance unmarshaled from JSON.
func (dialParams *InproxySTUNDialParameters) Prepare() {
	dialParams.STUNServerResolvedIPAddress.Store("")
	dialParams.STUNServerRFC5780ResolvedIPAddress.Store("")
}

// IsValidClientReplay checks that the selected STUN servers remain configured
// STUN server candidates for in-proxy clients.
func (dialParams *InproxySTUNDialParameters) IsValidClientReplay(
	p parameters.ParametersAccessor) bool {

	return (dialParams.STUNServerAddress == "" ||
		common.Contains(
			p.Strings(parameters.InproxyClientSTUNServerAddresses),
			dialParams.STUNServerAddress)) &&

		(dialParams.STUNServerAddressRFC5780 == "" ||
			common.Contains(
				p.Strings(parameters.InproxyClientSTUNServerAddressesRFC5780),
				dialParams.STUNServerAddressRFC5780))
}

// GetMetrics implements the common.MetricsSource interface and returns log
// fields detailing the STUN dial parameters.
func (dialParams *InproxySTUNDialParameters) GetMetrics() common.LogFields {

	// There is no is_replay-type field added here; replay is handled at a
	// higher level, and, for client in-proxy tunnel dials, is part of the
	// main tunnel dial parameters.

	logFields := make(common.LogFields)

	logFields["inproxy_webrtc_stun_server"] = dialParams.STUNServerAddress

	resolvedIPAddress := dialParams.STUNServerResolvedIPAddress.Load().(string)
	if resolvedIPAddress != "" {
		logFields["inproxy_webrtc_stun_server_resolved_ip_address"] = resolvedIPAddress
	}

	// TODO: log RFC5780 selection only if used?
	logFields["inproxy_webrtc_stun_server_RFC5780"] = dialParams.STUNServerAddressRFC5780

	resolvedIPAddress = dialParams.STUNServerRFC5780ResolvedIPAddress.Load().(string)
	if resolvedIPAddress != "" {
		logFields["inproxy_webrtc_stun_server_RFC5780_resolved_ip_address"] = resolvedIPAddress
	}

	if dialParams.ResolveParameters != nil {

		// See comment in getBaseAPIParameters regarding
		// dialParams.ResolveParameters handling. As noted in
		// MakeInproxySTUNDialParameters, no preresolved parameters are set,
		// so none are checked for logging.
		//
		// Limitation: the potential use of single ResolveParameters to
		// resolve multiple, different STUN server domains can skew the
		// meaning of GetFirstAttemptWithAnswer.

		if dialParams.ResolveParameters.PreferAlternateDNSServer {
			logFields["inproxy_webrtc_dns_preferred"] = dialParams.ResolveParameters.AlternateDNSServer
		}

		if dialParams.ResolveParameters.ProtocolTransformName != "" {
			logFields["inproxy_webrtc_dns_transform"] = dialParams.ResolveParameters.ProtocolTransformName
		}

		logFields["inproxy_webrtc_dns_attempt"] = strconv.Itoa(
			dialParams.ResolveParameters.GetFirstAttemptWithAnswer())
	}
	return logFields
}

// InproxyWebRTCDialParameters is a set of WebRTC obfuscation dial parameters.
// InproxyWebRTCDialParameters is compatible with DialParameters JSON
// marshaling. For client in-proxy tunnel dials, DialParameters will manage
// WebRTC dial parameter selection and replay.
type InproxyWebRTCDialParameters struct {
	RootObfuscationSecret               inproxy.ObfuscationSecret
	DataChannelTrafficShapingParameters *inproxy.DataChannelTrafficShapingParameters
	DoDTLSRandomization                 bool
}

// MakeInproxyWebRTCDialParameters generates new InproxyWebRTCDialParameters.
func MakeInproxyWebRTCDialParameters(
	p parameters.ParametersAccessor) (*InproxyWebRTCDialParameters, error) {

	rootObfuscationSecret, err := inproxy.GenerateRootObfuscationSecret()
	if err != nil {
		return nil, errors.Trace(err)
	}

	var trafficSharingParams inproxy.DataChannelTrafficShapingParameters
	if p.WeightedCoinFlip(parameters.InproxyDataChannelTrafficShapingProbability) {
		trafficSharingParams = inproxy.DataChannelTrafficShapingParameters(
			p.InproxyDataChannelTrafficShapingParameters(
				parameters.InproxyDataChannelTrafficShapingParameters))
	}

	doDTLSRandomization := p.WeightedCoinFlip(parameters.InproxyDTLSRandomizationProbability)

	return &InproxyWebRTCDialParameters{
		RootObfuscationSecret:               rootObfuscationSecret,
		DataChannelTrafficShapingParameters: &trafficSharingParams,
		DoDTLSRandomization:                 doDTLSRandomization,
	}, nil
}

// GetMetrics implements the common.MetricsSource interface.
func (dialParams *InproxyWebRTCDialParameters) GetMetrics() common.LogFields {

	// There is no is_replay-type field added here; replay is handled at a
	// higher level, and, for client in-proxy tunnel dials, is part of the
	// main tunnel dial parameters.

	// Currently, all WebRTC metrics are delivered via
	// inproxy.ClientConn/WebRTCConn GetMetrics.
	return common.LogFields{}
}

// InproxyNATStateManager manages the NAT-related network topology state for
// the current network, caching the discovered network NAT type and supported
// port mapping types, if any.
type InproxyNATStateManager struct {
	config *Config

	mutex            sync.Mutex
	networkID        string
	natType          inproxy.NATType
	portMappingTypes inproxy.PortMappingTypes
	portMappingProbe *inproxy.PortMappingProbe
}

// NewInproxyNATStateManager creates a new InproxyNATStateManager.
func NewInproxyNATStateManager(config *Config) *InproxyNATStateManager {

	s := &InproxyNATStateManager{
		config:           config,
		natType:          inproxy.NATTypeUnknown,
		portMappingTypes: inproxy.PortMappingTypes{},
	}

	s.reset()

	return s
}

// TacticsApplied implements the TacticsAppliedReceiver interface, and is
// called when tactics have changed, which triggers a cached NAT state reset
// in order to apply potentially changed parameters.
func (s *InproxyNATStateManager) TacticsApplied() error {
	s.reset()
	return nil
}

func (s *InproxyNATStateManager) reset() {

	s.mutex.Lock()
	defer s.mutex.Unlock()

	networkID := s.config.GetNetworkID()

	s.networkID = networkID
	s.natType = inproxy.NATTypeUnknown
	s.portMappingTypes = inproxy.PortMappingTypes{}
}

func (s *InproxyNATStateManager) getNATType(
	networkID string) inproxy.NATType {

	s.mutex.Lock()
	defer s.mutex.Unlock()

	if s.networkID != networkID {
		return inproxy.NATTypeUnknown
	}

	return s.natType
}

func (s *InproxyNATStateManager) setNATType(
	networkID string, natType inproxy.NATType) {

	s.mutex.Lock()
	defer s.mutex.Unlock()

	if s.networkID != networkID {
		return
	}

	s.natType = natType
}

func (s *InproxyNATStateManager) getPortMappingTypes(
	networkID string) inproxy.PortMappingTypes {

	s.mutex.Lock()
	defer s.mutex.Unlock()

	if s.networkID != networkID {
		return inproxy.PortMappingTypes{}
	}

	return s.portMappingTypes
}

func (s *InproxyNATStateManager) setPortMappingTypes(
	networkID string,
	portMappingTypes inproxy.PortMappingTypes) {

	s.mutex.Lock()
	defer s.mutex.Unlock()

	if s.networkID != networkID {
		return
	}

	s.portMappingTypes = portMappingTypes
}

func (s *InproxyNATStateManager) getPortMappingProbe(
	networkID string) *inproxy.PortMappingProbe {

	s.mutex.Lock()
	defer s.mutex.Unlock()

	if s.networkID != networkID {
		return nil
	}

	return s.portMappingProbe
}

func (s *InproxyNATStateManager) setPortMappingProbe(
	networkID string,
	portMappingProbe *inproxy.PortMappingProbe) {

	s.mutex.Lock()
	defer s.mutex.Unlock()

	if s.networkID != networkID {
		return
	}

	s.portMappingProbe = portMappingProbe
}

// inproxyUDPConn is based on NewUDPConn and includes the write timeout
// workaround from common.WriteTimeoutUDPConn.
//
// inproxyUDPConn expands the NewUDPConn IPv6Synthesizer to support many
// destination addresses, as the inproxyUDPConn will be used to send/receive
// packets between many remote destination addresses.
//
// inproxyUDPConn implements the net.PacketConn interface.
type inproxyUDPConn struct {
	udpConn *net.UDPConn

	ipv6Synthesizer IPv6Synthesizer

	synthesizerMutex sync.Mutex
	ipv4ToIPv6       map[netip.Addr]net.IP
	ipv6ToIPv4       map[netip.Addr]net.IP
}

func newInproxyUDPConn(ctx context.Context, config *Config) (net.PacketConn, error) {

	listen := &net.ListenConfig{
		Control: func(_, _ string, c syscall.RawConn) error {
			var controlErr error
			err := c.Control(func(fd uintptr) {

				socketFD := int(fd)

				setAdditionalSocketOptions(socketFD)

				// Use config.deviceBinder, with wired up logging, not
				// config.DeviceBinder; other tunnel-core dials do this
				// indirectly via psiphon.DialConfig.

				if config.deviceBinder != nil {
					_, err := config.deviceBinder.BindToDevice(socketFD)
					if err != nil {
						controlErr = errors.Tracef("BindToDevice failed: %s", err)
						return
					}
				}
			})
			if controlErr != nil {
				return errors.Trace(controlErr)
			}
			return errors.Trace(err)
		},
	}

	// Create an "unconnected" UDP socket for use with WriteTo and listening
	// on all interfaces. See the limitation comment in NewUDPConn regarding
	// its equivilent mode.

	packetConn, err := listen.ListenPacket(ctx, "udp", "")
	if err != nil {
		return nil, errors.Trace(err)
	}

	var ok bool
	udpConn, ok := packetConn.(*net.UDPConn)
	if !ok {
		return nil, errors.Tracef("unexpected conn type: %T", packetConn)
	}

	conn := &inproxyUDPConn{
		udpConn:         udpConn,
		ipv6Synthesizer: config.IPv6Synthesizer,
	}
	if conn.ipv6Synthesizer != nil {
		conn.ipv4ToIPv6 = make(map[netip.Addr]net.IP)
		conn.ipv6ToIPv4 = make(map[netip.Addr]net.IP)
	}

	return conn, nil
}

func inproxyUDPAddrFromAddrPort(addrPort netip.AddrPort) *net.UDPAddr {
	return &net.UDPAddr{
		IP:   addrPort.Addr().AsSlice(),
		Port: int(addrPort.Port()),
	}
}

func (conn *inproxyUDPConn) ReadFrom(p []byte) (int, net.Addr, error) {

	// net.UDPConn.ReadFrom currently allocates a &UDPAddr{} per call, and so
	// the &net.UDPAddr{} allocations done in the following synthesizer code
	// path are no more than the standard code path.
	//
	// TODO: avoid all address allocations in both ReadFrom and WriteTo by:
	//
	// - changing ipvXToIPvY to map[netip.AddrPort]*net.UDPAddr
	// - using a similar lookup for the non-synthesizer code path
	//
	// Such a scheme would work only if the caller is guaranteed to not mutate
	// the returned net.Addr.

	if conn.ipv6Synthesizer == nil {
		// Do not wrap any I/O err returned by UDPConn
		return conn.udpConn.ReadFrom(p)
	}

	n, addrPort, err := conn.udpConn.ReadFromUDPAddrPort(p)
	// Reverse any synthesized address before returning err.

	// Reverse the IPv6 synthesizer, returning the original IPv4 address
	// as expected by the caller, including pion/webrtc. This logic
	// assumes that no synthesized IPv6 address will conflict with any
	// real IPv6 address.

	var IP net.IP
	ipAddr := addrPort.Addr()
	if ipAddr.Is6() {
		conn.synthesizerMutex.Lock()
		IP, _ = conn.ipv6ToIPv4[ipAddr]
		conn.synthesizerMutex.Unlock()
	}
	if IP == nil {
		IP = ipAddr.AsSlice()
	}

	// Do not wrap any I/O err returned by UDPConn
	return n, &net.UDPAddr{IP: IP, Port: int(addrPort.Port())}, err
}

func (conn *inproxyUDPConn) WriteTo(b []byte, addr net.Addr) (int, error) {

	// See common.WriteTimeoutUDPConn.
	err := conn.udpConn.SetWriteDeadline(
		time.Now().Add(common.UDP_PACKET_WRITE_TIMEOUT))
	if err != nil {
		return 0, errors.Trace(err)
	}

	if conn.ipv6Synthesizer == nil {
		// Do not wrap any I/O err returned by UDPConn
		return conn.udpConn.WriteTo(b, addr)
	}

	// When configured, attempt to synthesize IPv6 addresses from an IPv4
	// addresses for compatibility on DNS64/NAT64 networks.
	//
	// Store any synthesized addresses in a lookup table and reuse for
	// subsequent writes to the same destination as well as reversing the
	// conversion on reads.
	//
	// If synthesize fails, fall back to trying the original address.

	// The netip.Addr type is used as the map key and the input address is
	// assumed to be of the type *net.UDPAddr. This allows for more efficient
	// lookup operations vs. a string key and parsing the input address via
	// addr.String()/net.SplitHostPort().

	udpAddr, ok := addr.(*net.UDPAddr)
	if !ok {
		return 0, errors.Tracef("unexpected addr type: %T", addr)
	}

	// Stack allocate to avoid an extra heap allocation per write.
	var synthesizedAddr net.UDPAddr

	if udpAddr.IP.To4() != nil {

		ip4Addr, ok := netip.AddrFromSlice(udpAddr.IP)
		if !ok {
			return 0, errors.Tracef("invalid addr")
		}
		conn.synthesizerMutex.Lock()
		synthesizedIP, ok := conn.ipv4ToIPv6[ip4Addr]
		conn.synthesizerMutex.Unlock()
		if ok {
			synthesizedAddr = net.UDPAddr{IP: synthesizedIP, Port: udpAddr.Port}
		} else {
			synthesized := conn.ipv6Synthesizer.IPv6Synthesize(udpAddr.IP.String())
			if synthesized != "" {
				synthesizedIP := net.ParseIP(synthesized)
				if synthesizedIP != nil {
					conn.synthesizerMutex.Lock()
					conn.ipv4ToIPv6[ip4Addr] = synthesizedIP
					ipv6Addr, _ := netip.AddrFromSlice(synthesizedIP)
					conn.ipv6ToIPv4[ipv6Addr] = udpAddr.IP
					conn.synthesizerMutex.Unlock()
					synthesizedAddr = net.UDPAddr{IP: synthesizedIP, Port: udpAddr.Port}
				}
			}
		}
	}

	if synthesizedAddr.IP == nil {
		// Do not wrap any I/O err returned by UDPConn
		return conn.udpConn.WriteTo(b, addr)
	}

	return conn.udpConn.WriteTo(b, &synthesizedAddr)
}

func (conn *inproxyUDPConn) Close() error {
	// Do not wrap any I/O err returned by UDPConn
	return conn.udpConn.Close()
}

func (conn *inproxyUDPConn) LocalAddr() net.Addr {
	// Do not wrap any I/O err returned by UDPConn
	return conn.udpConn.LocalAddr()
}

func (conn *inproxyUDPConn) SetDeadline(t time.Time) error {
	// Do not wrap any I/O err returned by UDPConn
	return conn.udpConn.SetDeadline(t)
}

func (conn *inproxyUDPConn) SetReadDeadline(t time.Time) error {
	// Do not wrap any I/O err returned by UDPConn
	return conn.udpConn.SetReadDeadline(t)
}

func (conn *inproxyUDPConn) SetWriteDeadline(t time.Time) error {
	// Do not wrap any I/O err returned by UDPConn
	return conn.udpConn.SetWriteDeadline(t)
}

// getInproxyNetworkType converts a legacy string network type to an inproxy
// package type.
func getInproxyNetworkType(networkType string) inproxy.NetworkType {

	// There is no VPN type conversion; clients and proxies will skip/fail
	// in-proxy operations on non-Psiphon VPN networks.

	switch networkType {
	case "WIFI":
		return inproxy.NetworkTypeWiFi
	case "MOBILE":
		return inproxy.NetworkTypeMobile
	}

	return inproxy.NetworkTypeUnknown
}<|MERGE_RESOLUTION|>--- conflicted
+++ resolved
@@ -533,8 +533,6 @@
 		b.retryOnFailedPeriod = p.Duration(parameters.InproxyProxyOnBrokerClientFailedRetryPeriod)
 	}
 
-<<<<<<< HEAD
-=======
 	// Adjust long-polling request timeouts to respect any maximum request
 	// timeout supported by the provider fronting the request.
 	maxRequestTimeout, ok := p.KeyDurations(
@@ -551,7 +549,6 @@
 		}
 	}
 
->>>>>>> 51a550f3
 	// Initialize broker client. This will start with a fresh broker session.
 	//
 	// When resetBrokerClientOnRoundTripperFailed is invoked due to a failure
