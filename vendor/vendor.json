--- conflicted
+++ resolved
@@ -25,25 +25,6 @@
 			"path": "github.com/Psiphon-Labs/bolt",
 			"revision": "23cedaef7ad7addf9dde5f6b026b0b1fed566664",
 			"revisionTime": "2020-06-24T19:15:37Z"
-		},
-		{
-<<<<<<< HEAD
-			"checksumSHA1": "F562fF3vKWomQjtjKezKjeK+YYA=",
-			"path": "github.com/Psiphon-Labs/goarista/monotime",
-			"revision": "d002785f4c6725d9f62f0e3e7b1e2a20455ed027",
-			"revisionTime": "2016-08-25T06:51:56Z"
-=======
-			"checksumSHA1": "C5OwxfDa6nvLoxP3WBaCp7ufW60=",
-			"path": "github.com/Psiphon-Labs/chacha20",
-			"revision": "899a4be528633ecf678f45e4f6b177d0f89b9e7c",
-			"revisionTime": "2020-01-28T19:13:10Z"
-		},
-		{
-			"checksumSHA1": "zNTA9RmD/BcIWRfZWF/DIhULpK0=",
-			"path": "github.com/Psiphon-Labs/chacha20/internal/subtle",
-			"revision": "899a4be528633ecf678f45e4f6b177d0f89b9e7c",
-			"revisionTime": "2020-01-28T19:13:10Z"
->>>>>>> 6466a218
 		},
 		{
 			"checksumSHA1": "iMZt2Rw0uicop75ZL/vi9r5/gKA=",
@@ -414,13 +395,6 @@
 			"revisionTime": "2018-02-01T23:52:37Z"
 		},
 		{
-<<<<<<< HEAD
-			"checksumSHA1": "eGEk/t876DJsabi73ReGQSmNxVI=",
-			"path": "github.com/jinzhu/copier",
-			"revision": "632e723a6687dc925c0c4a99ea86d36e00ff2fb5",
-			"revisionTime": "2020-10-25T03:57:56Z"
-		},
-		{
 			"checksumSHA1": "4cH2ePvXct60Tai2ACiu9W8AA0o=",
 			"path": "github.com/josharian/native",
 			"revision": "b6b71def0850a2fbd7e6875f8e28217a48c5bcb4",
@@ -429,8 +403,6 @@
 			"versionExact": "main"
 		},
 		{
-=======
->>>>>>> 6466a218
 			"checksumSHA1": "z8MqG1rnemNMAoCpATKO9HpA0M8=",
 			"path": "github.com/juju/ratelimit",
 			"revision": "f60b32039441cd828005f82f3a54aafd00bc9882",
@@ -755,21 +727,6 @@
 			"revisionTime": "2020-11-22T21:41:03Z"
 		},
 		{
-<<<<<<< HEAD
-			"checksumSHA1": "LBGzsIWPQD6uFAeSYFg8Bd28Grw=",
-			"path": "golang.org/x/crypto/ed25519",
-			"revision": "c8d3bf9c5392d5f66747f112cd55055d7a530b19",
-			"revisionTime": "2020-11-22T21:41:03Z"
-		},
-		{
-			"checksumSHA1": "0JTAFXPkankmWcZGQJGScLDiaN8=",
-			"path": "golang.org/x/crypto/ed25519/internal/edwards25519",
-			"revision": "c8d3bf9c5392d5f66747f112cd55055d7a530b19",
-			"revisionTime": "2020-11-22T21:41:03Z"
-		},
-		{
-=======
->>>>>>> 6466a218
 			"checksumSHA1": "ELSEW2KG0p3oua5lIxl1xW2oFBo=",
 			"path": "golang.org/x/crypto/hkdf",
 			"revision": "c8d3bf9c5392d5f66747f112cd55055d7a530b19",
